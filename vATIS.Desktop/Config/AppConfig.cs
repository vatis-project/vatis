﻿using System;
using System.IO;
using System.Security.Cryptography;
using System.Text;
using System.Text.Json;
using System.Text.Json.Serialization;
using Vatsim.Network;
using Vatsim.Vatis.Io;

namespace Vatsim.Vatis.Config;

public class AppConfig : IAppConfig
{
    private static string EncryptionKey =>
        new Guid(0xb650f0bd, 0x9823, 0x46b7, 0x8e, 0xa6, 0x12, 0x8a, 0x3b, 0x2f, 0x98, 0xaf).ToString();

    public string Name { get; set; } = "";

    public string UserId { get; set; } = "";

    public string Password { get; set; } = "";

    public NetworkRating NetworkRating { get; set; } = NetworkRating.OBS;

    public bool SuppressNotificationSound { get; set; }

    public bool AlwaysOnTop { get; set; }

    public WindowPosition? MainWindowPosition { get; set; }

    public WindowPosition? CompactWindowPosition { get; set; }

<<<<<<< HEAD
    public WindowPosition? VoiceRecordAtisDialogWindowPosition { get; set; }
=======
    public WindowPosition? ProfileListDialogWindowPosition { get; set; }
>>>>>>> 26d63f65

    public string? MicrophoneDevice { get; set; }

    public string? PlaybackDevice { get; set; }

    [JsonIgnore]
    public string PasswordDecrypted
    {
        get => Decrypt(Password);
        set => Password = Encrypt(value);
    }

    [JsonIgnore]
    public bool ConfigRequired => string.IsNullOrEmpty(UserId) ||
                                  string.IsNullOrEmpty(PasswordDecrypted) ||
                                  string.IsNullOrEmpty(Name);

    public void LoadConfig()
    {
        using var fs = new FileStream(PathProvider.AppConfigFilePath, FileMode.Open, FileAccess.Read,
            FileShare.ReadWrite);
        using var sr = new StreamReader(fs);
        var config = JsonSerializer.Deserialize(sr.ReadToEnd(), SourceGenerationContext.NewDefault.AppConfig);
        if (config != null)
        {
            Name = config.Name;
            UserId = config.UserId;
            Password = config.Password;
            NetworkRating = config.NetworkRating;
            SuppressNotificationSound = config.SuppressNotificationSound;
            AlwaysOnTop = config.AlwaysOnTop;
            MainWindowPosition = config.MainWindowPosition;
            CompactWindowPosition = config.CompactWindowPosition;
<<<<<<< HEAD
            VoiceRecordAtisDialogWindowPosition = config.VoiceRecordAtisDialogWindowPosition;
=======
            ProfileListDialogWindowPosition = config.ProfileListDialogWindowPosition;
>>>>>>> 26d63f65
            MicrophoneDevice = config.MicrophoneDevice;
            PlaybackDevice = config.PlaybackDevice;
        }

        SaveConfig();
    }

    public void SaveConfig()
    {
        File.WriteAllText(PathProvider.AppConfigFilePath,
            JsonSerializer.Serialize(this, SourceGenerationContext.NewDefault.AppConfig));
    }

    private static string Encrypt(string value)
    {
        if (string.IsNullOrEmpty(value)) return "";

        var cyrptoProvider = TripleDES.Create();

        var byteHash = MD5.HashData(Encoding.UTF8.GetBytes(EncryptionKey));
        cyrptoProvider.Key = byteHash;
        cyrptoProvider.Mode = CipherMode.ECB;
        var byteBuff = Encoding.UTF8.GetBytes(value);

        return Convert.ToBase64String(
            cyrptoProvider.CreateEncryptor().TransformFinalBlock(byteBuff, 0, byteBuff.Length));
    }

    private static string Decrypt(string value)
    {
        try
        {
            if (string.IsNullOrEmpty(value)) return "";

            var cryptoProvider = TripleDES.Create();

            var byteHash = MD5.HashData(Encoding.UTF8.GetBytes(EncryptionKey));
            cryptoProvider.Key = byteHash;
            cryptoProvider.Mode = CipherMode.ECB;
            var byteBuff = Convert.FromBase64String(value);

            return Encoding.UTF8.GetString(cryptoProvider.CreateDecryptor()
                .TransformFinalBlock(byteBuff, 0, byteBuff.Length));
        }
        catch
        {
            return "";
        }
    }
}<|MERGE_RESOLUTION|>--- conflicted
+++ resolved
@@ -30,11 +30,9 @@
 
     public WindowPosition? CompactWindowPosition { get; set; }
 
-<<<<<<< HEAD
+    public WindowPosition? ProfileListDialogWindowPosition { get; set; }
+
     public WindowPosition? VoiceRecordAtisDialogWindowPosition { get; set; }
-=======
-    public WindowPosition? ProfileListDialogWindowPosition { get; set; }
->>>>>>> 26d63f65
 
     public string? MicrophoneDevice { get; set; }
 
@@ -68,11 +66,8 @@
             AlwaysOnTop = config.AlwaysOnTop;
             MainWindowPosition = config.MainWindowPosition;
             CompactWindowPosition = config.CompactWindowPosition;
-<<<<<<< HEAD
+            ProfileListDialogWindowPosition = config.ProfileListDialogWindowPosition;
             VoiceRecordAtisDialogWindowPosition = config.VoiceRecordAtisDialogWindowPosition;
-=======
-            ProfileListDialogWindowPosition = config.ProfileListDialogWindowPosition;
->>>>>>> 26d63f65
             MicrophoneDevice = config.MicrophoneDevice;
             PlaybackDevice = config.PlaybackDevice;
         }
