--- conflicted
+++ resolved
@@ -1,11 +1,8 @@
 using System;
 using System.Collections.Generic;
-<<<<<<< HEAD
 using System.Net.Http.Json;
 using System.Text.Json;
-=======
 using System.Net;
->>>>>>> 14f459d4
 using System.Threading.Tasks;
 using Microsoft.AspNetCore.SignalR.Client;
 using Microsoft.Extensions.DependencyInjection;
@@ -20,21 +17,18 @@
 
 public class MockAtisHubConnection : IAtisHubConnection
 {
-<<<<<<< HEAD
     private readonly IDownloader _downloader;
-    private HubConnection? mHubConnection;
-    private ConnectionState mConnectionState;
-
-    public MockAtisHubConnection(IDownloader downloader)
-    {
-        _downloader = downloader;
-    }
-    
-=======
     private HubConnection? _hubConnection;
     private ConnectionState _hubConnectionState;
 
->>>>>>> 14f459d4
+    public MockAtisHubConnection(IDownloader downloader)
+    {
+        _downloader = downloader;
+    }
+    
+    private HubConnection? _hubConnection;
+    private ConnectionState _hubConnectionState;
+
     public async Task Connect()
     {
         try
