--- conflicted
+++ resolved
@@ -13,25 +13,15 @@
 
 public class AtisHubConnection : IAtisHubConnection
 {
-<<<<<<< HEAD
-    private HubConnection? mHubConnection;
-    private ConnectionState mConnectionState;
-    private readonly IAppConfigurationProvider mAppConfigurationProvider;
-    private readonly IClientAuth mClientAuth;
-=======
+    private readonly IClientAuth _clientAuth;
     private HubConnection? _hubConnection;
     private ConnectionState _connectionState;
     private readonly IAppConfigurationProvider _appConfigurationProvider;
->>>>>>> 14f459d4
 
     public AtisHubConnection(IAppConfigurationProvider appConfigurationProvider, IClientAuth clientAuth)
     {
-<<<<<<< HEAD
-        mAppConfigurationProvider = appConfigurationProvider;
-        mClientAuth = clientAuth;
-=======
         _appConfigurationProvider = appConfigurationProvider;
->>>>>>> 14f459d4
+        _clientAuth = clientAuth;
     }
 
     public async Task Connect()
@@ -41,21 +31,14 @@
             if (_hubConnection is { State: HubConnectionState.Connected })
                 return;
 
-<<<<<<< HEAD
-            var serverUrl = mAppConfigurationProvider.AtisHubUrl;
-            
-            mHubConnection = new HubConnectionBuilder()
-                .WithUrl(serverUrl, options =>
-                {
-                    options.AccessTokenProvider = () => Task.FromResult(mClientAuth.GenerateHubToken());
-                })
-=======
             var serverUrl = _appConfigurationProvider.AtisHubUrl;
 
             _hubConnection = new HubConnectionBuilder()
-                .WithUrl(serverUrl)
+                .WithUrl(serverUrl, options =>
+                {
+                    options.AccessTokenProvider = () => Task.FromResult(_clientAuth.GenerateHubToken());
+                })
                 .WithAutomaticReconnect()
->>>>>>> 14f459d4
                 .AddJsonProtocol(options =>
                 {
                     options.PayloadSerializerOptions.TypeInfoResolverChain.Add(SourceGenerationContext.NewDefault);
