// <copyright file="WindowFactory.cs" company="Justin Shannon">
// Copyright (c) Justin Shannon. All rights reserved.
// Licensed under the GPLv3 license. See LICENSE file in the project root for full license information.
// </copyright>

using Vatsim.Vatis.Ui;
using Vatsim.Vatis.Ui.Dialogs;
using Vatsim.Vatis.Ui.Profiles;
using Vatsim.Vatis.Ui.ViewModels;
using Vatsim.Vatis.Ui.Windows;

namespace Vatsim.Vatis.Container.Factory;

/// <summary>
/// Provides factory methods to create various windows and dialogs in the application.
/// </summary>
internal class WindowFactory : IWindowFactory
{
    private readonly ServiceProvider _provider;

    /// <summary>
    /// Initializes a new instance of the <see cref="WindowFactory"/> class.
    /// </summary>
    /// <param name="provider">
    /// The service provider used for dependency resolution.
    /// </param>
    public WindowFactory(ServiceProvider provider)
    {
        _provider = provider;
    }

    /// <summary>
    /// Creates a new instance of the <see cref="MainWindow"/> class.
    /// </summary>
    /// <returns>
    /// A new instance of the <see cref="MainWindow"/> class.
    /// </returns>
    public MainWindow CreateMainWindow()
    {
        var viewModel = _provider.GetService<MainWindowViewModel>();
        return new MainWindow(viewModel);
    }

    /// <summary>
    /// Creates a new instance of the <see cref="ProfileListDialog"/> class.
    /// </summary>
    /// <returns>
    /// A new instance of the <see cref="ProfileListDialog"/> class.
    /// </returns>
    public ProfileListDialog CreateProfileListDialog()
    {
        var viewModel = _provider.GetService<ProfileListViewModel>();
        return new ProfileListDialog(viewModel);
    }

    /// <summary>
    /// Creates a new instance of the <see cref="SettingsDialog"/> class.
    /// </summary>
    /// <returns>
    /// A new instance of the <see cref="SettingsDialog"/> class.
    /// </returns>
    public SettingsDialog CreateSettingsDialog()
    {
        var viewModel = _provider.GetService<SettingsDialogViewModel>();
        return new SettingsDialog(viewModel);
    }

    /// <summary>
    /// Creates a new instance of the <see cref="CompactWindow"/> class.
    /// </summary>
    /// <returns>
    /// A new instance of the <see cref="CompactWindow"/> class.
    /// </returns>
    public CompactWindow CreateCompactWindow()
    {
        var viewModel = _provider.GetService<CompactWindowViewModel>();
        return new CompactWindow(viewModel);
    }

    /// <summary>
    /// Creates a new instance of the <see cref="AtisConfigurationWindow"/> class.
    /// </summary>
    /// <returns>
    /// A new instance of the <see cref="AtisConfigurationWindow"/> class.
    /// </returns>
    public AtisConfigurationWindow CreateProfileConfigurationWindow()
    {
        var viewModel = _provider.GetService<AtisConfigurationWindowViewModel>();
        return new AtisConfigurationWindow(viewModel);
    }

    /// <summary>
    /// Creates a new instance of the <see cref="UserInputDialog"/> class.
    /// </summary>
    /// <returns>
    /// A new instance of the <see cref="UserInputDialog"/> class.
    /// </returns>
    public UserInputDialog CreateUserInputDialog()
    {
        var viewModel = _provider.GetService<UserInputDialogViewModel>();
        return new UserInputDialog(viewModel);
    }

    /// <summary>
    /// Creates a new instance of the <see cref="NewAtisStationDialog"/> class.
    /// </summary>
    /// <returns>
    /// A new instance of the <see cref="NewAtisStationDialog"/> class.
    /// </returns>
    public NewAtisStationDialog CreateNewAtisStationDialog()
    {
        var viewModel = _provider.GetService<NewAtisStationDialogViewModel>();
        return new NewAtisStationDialog(viewModel);
    }

    /// <summary>
    /// Creates a new instance of the <see cref="VoiceRecordAtisDialog"/> class.
    /// </summary>
    /// <returns>
    /// A new instance of the <see cref="VoiceRecordAtisDialog"/> class.
    /// </returns>
    public VoiceRecordAtisDialog CreateVoiceRecordAtisDialog()
    {
        var viewModel = _provider.GetService<VoiceRecordAtisDialogViewModel>();
        return new VoiceRecordAtisDialog(viewModel);
    }

    /// <summary>
    /// Creates a new instance of the <see cref="TransitionLevelDialog"/> class.
    /// </summary>
    /// <returns>
    /// A new instance of the <see cref="TransitionLevelDialog"/> class.
    /// </returns>
    public TransitionLevelDialog CreateTransitionLevelDialog()
    {
        var viewModel = _provider.GetService<TransitionLevelDialogViewModel>();
        return new TransitionLevelDialog(viewModel);
    }

    /// <summary>
    /// Creates a new instance of the <see cref="NewContractionDialog"/> class.
    /// </summary>
    /// <returns>
    /// A new instance of the <see cref="NewContractionDialog"/> class.
    /// </returns>
    public NewContractionDialog CreateNewContractionDialog()
    {
        var viewModel = _provider.GetService<NewContractionDialogViewModel>();
        return new NewContractionDialog(viewModel);
    }

    /// <summary>
    /// Creates a new instance of the <see cref="StaticAirportConditionsDialog"/> class.
    /// </summary>
    /// <returns>
    /// A new instance of the <see cref="StaticAirportConditionsDialog"/> class.
    /// </returns>
    public StaticAirportConditionsDialog CreateStaticAirportConditionsDialog()
    {
        var viewModel = _provider.GetService<StaticAirportConditionsDialogViewModel>();
        return new StaticAirportConditionsDialog(viewModel);
    }

    /// <summary>
    /// Creates a new instance of the <see cref="StaticNotamsDialog"/> class.
    /// </summary>
    /// <returns>
    /// A new instance of the <see cref="StaticNotamsDialog"/> class.
    /// </returns>
    public StaticNotamsDialog CreateStaticNotamsDialog()
    {
        var viewModel = _provider.GetService<StaticNotamsDialogViewModel>();
        return new StaticNotamsDialog(viewModel);
    }

    /// <summary>
    /// Creates a new instance of the <see cref="StaticDefinitionEditorDialog"/> class.
    /// </summary>
    /// <returns>
    /// A new instance of the <see cref="StaticDefinitionEditorDialog"/> class.
    /// </returns>
    public StaticDefinitionEditorDialog CreateStaticDefinitionEditorDialog()
    {
        var viewModel = _provider.GetService<StaticDefinitionEditorDialogViewModel>();
        return new StaticDefinitionEditorDialog(viewModel);
    }

    /// <summary>
    /// Creates a new instance of the <see cref="SortPresetsDialog"/> class.
    /// </summary>
    /// <returns>
    /// A new instance of the <see cref="SortPresetsDialog"/> class.
    /// </returns>
    public SortPresetsDialog CreateSortPresetsDialog()
    {
        var viewModel = _provider.GetService<SortPresetsDialogViewModel>();
        return new SortPresetsDialog(viewModel);
    }

    /// <summary>
<<<<<<< HEAD
    /// Creates a new instance of the <see cref="SortAtisStationsDialog"/> class.
    /// </summary>
    /// <returns>
    /// A new instance of the <see cref="SortAtisStationsDialog"/> class.
    /// </returns>
    public SortAtisStationsDialog CreateSortAtisStationsDialog()
    {
        var viewModel = _provider.GetService<SortAtisStationsDialogViewModel>();
        return new SortAtisStationsDialog(viewModel);
=======
    /// Creates and initializes a new instance of the <see cref="ReleaseNotesDialog"/> class.
    /// </summary>
    /// <returns>An instance of the <see cref="ReleaseNotesDialog"/> class.</returns>
    public ReleaseNotesDialog CreateReleaseNotesDialog()
    {
        var viewModel = _provider.GetService<ReleaseNotesDialogViewModel>();
        return new ReleaseNotesDialog(viewModel);
>>>>>>> 575f95c9
    }
}<|MERGE_RESOLUTION|>--- conflicted
+++ resolved
@@ -198,7 +198,6 @@
     }
 
     /// <summary>
-<<<<<<< HEAD
     /// Creates a new instance of the <see cref="SortAtisStationsDialog"/> class.
     /// </summary>
     /// <returns>
@@ -208,7 +207,8 @@
     {
         var viewModel = _provider.GetService<SortAtisStationsDialogViewModel>();
         return new SortAtisStationsDialog(viewModel);
-=======
+    }
+    
     /// Creates and initializes a new instance of the <see cref="ReleaseNotesDialog"/> class.
     /// </summary>
     /// <returns>An instance of the <see cref="ReleaseNotesDialog"/> class.</returns>
@@ -216,6 +216,5 @@
     {
         var viewModel = _provider.GetService<ReleaseNotesDialogViewModel>();
         return new ReleaseNotesDialog(viewModel);
->>>>>>> 575f95c9
     }
 }