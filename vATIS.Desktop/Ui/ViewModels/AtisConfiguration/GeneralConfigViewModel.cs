--- conflicted
+++ resolved
@@ -42,7 +42,6 @@
         set => this.RaiseAndSetIfChanged(ref _selectedStation, value);
     }
 
-<<<<<<< HEAD
     private string _profileSerialNumber = "";
     public string ProfileSerialNumber
     {
@@ -50,10 +49,7 @@
         set => this.RaiseAndSetIfChanged(ref _profileSerialNumber, value);
     }
     
-    private string? mFrequency;
-=======
     private string? _frequency;
->>>>>>> 14f459d4
     public string? Frequency
     {
         get => _frequency;
