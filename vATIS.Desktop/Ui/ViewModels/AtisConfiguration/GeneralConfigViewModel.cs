--- conflicted
+++ resolved
@@ -127,25 +127,7 @@
         }
     }
 
-<<<<<<< HEAD
     private bool mUseDecimalTerminology;
-=======
-    private bool _useNotamPrefix;
-    public bool UseNotamPrefix
-    {
-        get => _useNotamPrefix;
-        set
-        {
-            this.RaiseAndSetIfChanged(ref _useNotamPrefix, value);
-            if (!_initializedProperties.Add(nameof(UseNotamPrefix)))
-            {
-                HasUnsavedChanges = true;
-            }
-        }
-    }
-
-    private bool _useDecimalTerminology;
->>>>>>> 14f459d4
     public bool UseDecimalTerminology
     {
         get => _useDecimalTerminology;
