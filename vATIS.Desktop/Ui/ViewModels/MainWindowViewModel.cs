﻿using System;
using System.Collections.ObjectModel;
using System.Collections.Specialized;
using System.Globalization;
using System.Linq;
using System.Reactive;
using System.Reactive.Disposables;
using System.Reactive.Linq;
using System.Threading.Tasks;
using Avalonia;
using Avalonia.Controls;
using Avalonia.Controls.ApplicationLifetimes;
using Avalonia.Threading;
using DynamicData;
using DynamicData.Binding;
using ReactiveUI;
using Vatsim.Vatis.Events;
using Vatsim.Vatis.Networking;
using Vatsim.Vatis.Networking.AtisHub;
using Vatsim.Vatis.Sessions;
using Vatsim.Vatis.Ui.Dialogs.MessageBox;
using Vatsim.Vatis.Ui.Services;

namespace Vatsim.Vatis.Ui.ViewModels;

public class MainWindowViewModel : ReactiveViewModelBase, IDisposable
{
    private readonly CompositeDisposable _disposables = new();
    private readonly ISessionManager _sessionManager;
    private readonly IWindowFactory _windowFactory;
    private readonly IViewModelFactory _viewModelFactory;
    private readonly IWindowLocationService _windowLocationService;
    private readonly IAtisHubConnection _atisHubConnection;
    private readonly IWebsocketService _websocketService;
    private readonly SourceList<AtisStationViewModel> _atisStationSource = new();
    private string? _beforeStationSortSelectedStationId;

    public Window? Owner { get; set; }
    public ReadOnlyObservableCollection<AtisStationViewModel> AtisStations { get; set; }
    private ReadOnlyObservableCollection<AtisStationViewModel> CompactWindowStations { get; set; }
<<<<<<< HEAD

    public ReactiveCommand<Unit, Unit> OpenSettingsDialogCommand { get; private set; }
    public ReactiveCommand<Unit, Unit> OpenProfileConfigurationWindowCommand { get; private set; }
    public ReactiveCommand<Unit, Unit> EndClientSessionCommand { get; private set; }
    public ReactiveCommand<Unit, Unit> InvokeCompactViewCommand { get; private set; }
    public ReactiveCommand<Unit, Unit> GetDigitalAtisLetterCommand { get; }
=======
    public ReactiveCommand<Unit, Unit> OpenSettingsDialogCommand { get; }
    public ReactiveCommand<Unit, Unit> OpenProfileConfigurationWindowCommand { get; }
    public ReactiveCommand<Unit, Unit> EndClientSessionCommand { get; }
    public ReactiveCommand<Unit, Unit> InvokeCompactViewCommand { get; }
>>>>>>> 14f459d4

    #region Reactive Properties
    private int _selectedTabIndex;
    public int SelectedTabIndex
    {
        get => _selectedTabIndex;
        set => this.RaiseAndSetIfChanged(ref _selectedTabIndex, value);
    }

    private string _currentTime = DateTime.UtcNow.ToString("HH:mm/ss", CultureInfo.InvariantCulture);
    public string CurrentTime
    {
        get => _currentTime;
        set => this.RaiseAndSetIfChanged(ref _currentTime, value);
    }

    private bool _showOverlay;
    public bool ShowOverlay
    {
        get => _showOverlay;
        set => this.RaiseAndSetIfChanged(ref _showOverlay, value);
    }
    #endregion

    public MainWindowViewModel(ISessionManager sessionManager, IWindowFactory windowFactory,
        IViewModelFactory viewModelFactory, IWindowLocationService windowLocationService,
        IAtisHubConnection atisHubConnection, IWebsocketService websocketService)
    {
        _sessionManager = sessionManager;
        _windowFactory = windowFactory;
        _viewModelFactory = viewModelFactory;
        _windowLocationService = windowLocationService;
        _websocketService = websocketService;
        _atisHubConnection = atisHubConnection;

        OpenSettingsDialogCommand = ReactiveCommand.Create(OpenSettingsDialog);
        OpenProfileConfigurationWindowCommand = ReactiveCommand.CreateFromTask(OpenProfileConfigurationWindow);
        EndClientSessionCommand = ReactiveCommand.CreateFromTask(EndClientSession);
        InvokeCompactViewCommand = ReactiveCommand.Create(InvokeCompactView);
<<<<<<< HEAD
        GetDigitalAtisLetterCommand = ReactiveCommand.CreateFromTask(HandleGetDigitalAtisLetter);
        
        mDisposables.Add(OpenSettingsDialogCommand);
        mDisposables.Add(OpenProfileConfigurationWindowCommand);
        mDisposables.Add(EndClientSessionCommand);
        mDisposables.Add(InvokeCompactViewCommand);
        
        mAtisStationSource.Connect()
=======

        _disposables.Add(OpenSettingsDialogCommand);
        _disposables.Add(OpenProfileConfigurationWindowCommand);
        _disposables.Add(EndClientSessionCommand);
        _disposables.Add(InvokeCompactViewCommand);

        _atisStationSource.Connect()
>>>>>>> 14f459d4
            .AutoRefresh(x => x.NetworkConnectionStatus)
            .Do(_ =>
            {
                if (AtisStations != null && AtisStations.Count > SelectedTabIndex)
                {
                    _beforeStationSortSelectedStationId = AtisStations[SelectedTabIndex].Id;
                }
            })
            .Sort(SortExpressionComparer<AtisStationViewModel>
                .Ascending(i => i.NetworkConnectionStatus switch
                {
                    NetworkConnectionStatus.Connected => 0,
                    NetworkConnectionStatus.Observer => 0,
                    _ => 1
                })
                .ThenBy(i => i.Identifier ?? string.Empty))
            .Bind(out var sortedStations)
            .Subscribe(_ =>
            {
                AtisStations = sortedStations;
                if (_beforeStationSortSelectedStationId == null || AtisStations.Count == 0)
                {
                    SelectedTabIndex = 0; // No valid previous station or empty list
                }
                else
                {
                    var selectedStation = AtisStations.FirstOrDefault(
                        it => it.Id == _beforeStationSortSelectedStationId);

                    SelectedTabIndex = selectedStation != null
                        ? AtisStations.IndexOf(selectedStation)
                        : 0; // Default to the first tab if no match
                }
            });

        AtisStations = sortedStations;

        _atisStationSource.Connect()
            .AutoRefresh(x => x.NetworkConnectionStatus)
            .Filter(x => x.NetworkConnectionStatus is NetworkConnectionStatus.Connected or NetworkConnectionStatus.Observer)
            .Sort(SortExpressionComparer<AtisStationViewModel>.Ascending(i => i.Identifier ?? string.Empty))
            .Bind(out var connectedStations)
            .Subscribe(_ =>
            {
                CompactWindowStations = connectedStations;
            });

        CompactWindowStations = connectedStations;

        MessageBus.Current.Listen<OpenGenerateSettingsDialog>().Subscribe(_ => OpenSettingsDialog());
        MessageBus.Current.Listen<AtisStationAdded>().Subscribe(evt =>
        {
            if (_sessionManager.CurrentProfile?.Stations == null)
                return;

            var station = _sessionManager.CurrentProfile?.Stations.FirstOrDefault(x => x.Id == evt.Id);
            if (station != null && _atisStationSource.Items.All(x => x.Id != station.Id))
            {
                var atisStationViewModel = _viewModelFactory.CreateAtisStationViewModel(station);
                _disposables.Add(atisStationViewModel);
                _atisStationSource.Add(atisStationViewModel);
            }
        });
        MessageBus.Current.Listen<AtisStationUpdated>().Subscribe(evt =>
        {
            var station = _atisStationSource.Items.FirstOrDefault(x => x.Id == evt.Id);
            if (station != null)
            {
                station.Disconnect();

                _disposables.Remove(station);
                _atisStationSource.Remove(station);

                var updatedStation = _sessionManager.CurrentProfile?.Stations?.FirstOrDefault(x => x.Id == evt.Id);
                if (updatedStation != null)
                {
                    var atisStationViewModel = _viewModelFactory.CreateAtisStationViewModel(updatedStation);
                    _disposables.Add(atisStationViewModel);
                    _atisStationSource.Add(atisStationViewModel);
                }
            }
        });
        MessageBus.Current.Listen<AtisStationDeleted>().Subscribe(evt =>
        {
            var station = _atisStationSource.Items.FirstOrDefault(x => x.Id == evt.Id);
            if (station != null)
            {
                _atisStationSource.Remove(station);
            }
        });

        if (Application.Current?.ApplicationLifetime is IClassicDesktopStyleApplicationLifetime lifetime)
        {
            ((INotifyCollectionChanged)lifetime.Windows).CollectionChanged += (_, _) =>
            {
                ShowOverlay = lifetime.Windows.Count > 1;
            };
        }

        var timer = new DispatcherTimer { Interval = TimeSpan.FromMilliseconds(500) };
        timer.Tick += (_, _) => CurrentTime = DateTime.UtcNow.ToString("HH:mm/ss", CultureInfo.InvariantCulture);
        timer.Start();
    }

    private async Task HandleGetDigitalAtisLetter()
    {
        // This should never happen... but then again, I've been wrong before
        if (SelectedTabIndex < 0 || SelectedTabIndex >= AtisStations.Count)
            return;
        
        var selectedStation = AtisStations[SelectedTabIndex];
        
        if (string.IsNullOrEmpty(selectedStation.Identifier))
            return;
        
        var requestDto = new DigitalAtisRequestDto
        {
            Id = selectedStation.Identifier,
            AtisType = selectedStation.AtisType
        };
        var atisLetter = await mAtisHubConnection.GetDigitalAtisLetter(requestDto);
        selectedStation.SetAtisLetterCommand.Execute(atisLetter).Subscribe();
    }

    public async Task PopulateAtisStations()
    {
        if (_sessionManager.CurrentProfile?.Stations == null)
            return;

        foreach (var station in _sessionManager.CurrentProfile.Stations.OrderBy(x => x.Identifier))
        {
            try
            {
                if (_atisStationSource.Items.FirstOrDefault(x => x.Id == station.Id) == null)
                {
                    var atisStationViewModel = _viewModelFactory.CreateAtisStationViewModel(station);
                    _disposables.Add(atisStationViewModel);
                    _atisStationSource.Add(atisStationViewModel);
                }
            }
            catch (Exception ex)
            {
                if (Owner != null)
                {
                    await MessageBox.ShowDialog(Owner, "Error populating ATIS station: " + ex.Message, "Error",
                        MessageBoxButton.Ok, MessageBoxIcon.Error);
                }
            }
        }
    }

    private async Task OpenProfileConfigurationWindow()
    {
        if (Application.Current?.ApplicationLifetime is not IClassicDesktopStyleApplicationLifetime lifetime)
            return;

        if (lifetime.MainWindow == null)
            return;

        var window = _windowFactory.CreateProfileConfigurationWindow();
        window.Topmost = lifetime.MainWindow.Topmost;
        await window.ShowDialog(lifetime.MainWindow);
    }

    private void InvokeCompactView()
    {
        if (Application.Current?.ApplicationLifetime is not IClassicDesktopStyleApplicationLifetime lifetime)
            return;

        lifetime.MainWindow?.Hide();

        var compactView = _windowFactory.CreateCompactWindow();
        if (compactView.DataContext is CompactWindowViewModel context)
        {
            context.Stations = CompactWindowStations;
        }

        compactView.Show();
    }

    private void OpenSettingsDialog()
    {
        if (Application.Current?.ApplicationLifetime is IClassicDesktopStyleApplicationLifetime lifetime)
        {
            if (lifetime.MainWindow == null)
                return;

            var dialog = _windowFactory.CreateSettingsDialog();
            dialog.Topmost = lifetime.MainWindow.Topmost;
            dialog.ShowDialog(lifetime.MainWindow);
        }
    }

    private async Task EndClientSession()
    {
        if (Application.Current?.ApplicationLifetime is IClassicDesktopStyleApplicationLifetime lifetime)
        {
            if (lifetime.MainWindow == null)
                return;

            if (AtisStations.Any(x => x.NetworkConnectionStatus == NetworkConnectionStatus.Connected))
            {
                if (await MessageBox.ShowDialog(lifetime.MainWindow,
                        "You still have active ATIS connections. Are you sure you want to exit?", "Confirm",
                        MessageBoxButton.YesNo, MessageBoxIcon.Warning) == MessageBoxResult.No)
                {
                    return;
                }
            }

            _sessionManager.EndSession();
        }
    }

    public void UpdatePosition(Window? window)
    {
        if (window == null)
            return;

        _windowLocationService.Update(window);
    }

    public void RestorePosition(Window? window)
    {
        if (window == null)
            return;

        _windowLocationService.Restore(window);
    }

    public async Task StartWebsocket()
    {
        await _websocketService.StartAsync();
    }

    public async Task StopWebsocket()
    {
        await _websocketService.StopAsync();
    }

    public async Task ConnectToHub()
    {
        await _atisHubConnection.Connect();
    }

    public async Task DisconnectFromHub()
    {
        await _atisHubConnection.Disconnect();
    }

    public void Dispose()
    {
        GC.SuppressFinalize(this);
        _disposables.Dispose();
    }
}<|MERGE_RESOLUTION|>--- conflicted
+++ resolved
@@ -38,19 +38,12 @@
     public Window? Owner { get; set; }
     public ReadOnlyObservableCollection<AtisStationViewModel> AtisStations { get; set; }
     private ReadOnlyObservableCollection<AtisStationViewModel> CompactWindowStations { get; set; }
-<<<<<<< HEAD
-
-    public ReactiveCommand<Unit, Unit> OpenSettingsDialogCommand { get; private set; }
-    public ReactiveCommand<Unit, Unit> OpenProfileConfigurationWindowCommand { get; private set; }
-    public ReactiveCommand<Unit, Unit> EndClientSessionCommand { get; private set; }
-    public ReactiveCommand<Unit, Unit> InvokeCompactViewCommand { get; private set; }
+
     public ReactiveCommand<Unit, Unit> GetDigitalAtisLetterCommand { get; }
-=======
     public ReactiveCommand<Unit, Unit> OpenSettingsDialogCommand { get; }
     public ReactiveCommand<Unit, Unit> OpenProfileConfigurationWindowCommand { get; }
     public ReactiveCommand<Unit, Unit> EndClientSessionCommand { get; }
     public ReactiveCommand<Unit, Unit> InvokeCompactViewCommand { get; }
->>>>>>> 14f459d4
 
     #region Reactive Properties
     private int _selectedTabIndex;
@@ -90,24 +83,15 @@
         OpenProfileConfigurationWindowCommand = ReactiveCommand.CreateFromTask(OpenProfileConfigurationWindow);
         EndClientSessionCommand = ReactiveCommand.CreateFromTask(EndClientSession);
         InvokeCompactViewCommand = ReactiveCommand.Create(InvokeCompactView);
-<<<<<<< HEAD
         GetDigitalAtisLetterCommand = ReactiveCommand.CreateFromTask(HandleGetDigitalAtisLetter);
-        
-        mDisposables.Add(OpenSettingsDialogCommand);
-        mDisposables.Add(OpenProfileConfigurationWindowCommand);
-        mDisposables.Add(EndClientSessionCommand);
-        mDisposables.Add(InvokeCompactViewCommand);
-        
-        mAtisStationSource.Connect()
-=======
 
         _disposables.Add(OpenSettingsDialogCommand);
         _disposables.Add(OpenProfileConfigurationWindowCommand);
         _disposables.Add(EndClientSessionCommand);
         _disposables.Add(InvokeCompactViewCommand);
+        _disposables.Add(GetDigitalAtisLetterCommand);
 
         _atisStationSource.Connect()
->>>>>>> 14f459d4
             .AutoRefresh(x => x.NetworkConnectionStatus)
             .Do(_ =>
             {
