﻿using System;
using System.Collections.ObjectModel;
using System.Collections.Specialized;
using System.Globalization;
using System.Linq;
using System.Reactive;
using System.Reactive.Disposables;
using System.Reactive.Linq;
using System.Threading.Tasks;
using Avalonia;
using Avalonia.Controls;
using Avalonia.Controls.ApplicationLifetimes;
using Avalonia.Threading;
using DynamicData;
using DynamicData.Binding;
using ReactiveUI;
using Vatsim.Vatis.Events;
using Vatsim.Vatis.Networking;
using Vatsim.Vatis.Networking.AtisHub;
using Vatsim.Vatis.Sessions;
using Vatsim.Vatis.Ui.Dialogs.MessageBox;
using Vatsim.Vatis.Ui.Services;

namespace Vatsim.Vatis.Ui.ViewModels;

public class MainWindowViewModel : ReactiveViewModelBase, IDisposable
{
    private readonly CompositeDisposable mDisposables = new();
    private readonly ISessionManager mSessionManager;
    private readonly IWindowFactory mWindowFactory;
    private readonly IViewModelFactory mViewModelFactory;
    private readonly IWindowLocationService mWindowLocationService;
    private readonly IAtisHubConnection mAtisHubConnection;
    private readonly IWebsocketService mWebsocketService;

    public Window? Owner { get; set; }
    private readonly SourceList<AtisStationViewModel> mAtisStationSource = new();
    public ReadOnlyObservableCollection<AtisStationViewModel> AtisStations { get; set; }
    private ReadOnlyObservableCollection<AtisStationViewModel> CompactWindowStations { get; set; }

    public ReactiveCommand<Unit, Unit> OpenSettingsDialogCommand { get; private set; }
    public ReactiveCommand<Unit, Unit> OpenProfileConfigurationWindowCommand { get; private set; }
    public ReactiveCommand<Unit, Unit> EndClientSessionCommand { get; private set; }
    public ReactiveCommand<Unit, Unit> InvokeCompactViewCommand { get; private set; }

    #region Reactive Properties

    private string mCurrentTime = DateTime.UtcNow.ToString("HH:mm/ss", CultureInfo.InvariantCulture);
    
    private string? mBeforeStationSortSelectedStationId;

    private int mSelectedTabIndex;
    public int SelectedTabIndex
    {
        get => mSelectedTabIndex;
        set => this.RaiseAndSetIfChanged(ref mSelectedTabIndex, value);
    }

    public string CurrentTime
    {
        get => mCurrentTime;
        set => this.RaiseAndSetIfChanged(ref mCurrentTime, value);
    }

    private bool mShowOverlay;

    public bool ShowOverlay
    {
        get => mShowOverlay;
        set => this.RaiseAndSetIfChanged(ref mShowOverlay, value);
    }

    #endregion

    public MainWindowViewModel(ISessionManager sessionManager, IWindowFactory windowFactory,
        IViewModelFactory viewModelFactory, IWindowLocationService windowLocationService,
<<<<<<< HEAD
        IHubConnectionFactory hubConnectionFactory)
=======
        IAtisHubConnection atisHubConnection, IWebsocketService websocketService)
>>>>>>> a611fe05
    {
        mSessionManager = sessionManager;
        mWindowFactory = windowFactory;
        mViewModelFactory = viewModelFactory;
        mWindowLocationService = windowLocationService;
<<<<<<< HEAD
        mAtisHubConnection = hubConnectionFactory.CreateHubConnection();
=======
        mAtisHubConnection = atisHubConnection;
        mWebsocketService = websocketService;
>>>>>>> a611fe05

        OpenSettingsDialogCommand = ReactiveCommand.Create(OpenSettingsDialog);
        OpenProfileConfigurationWindowCommand = ReactiveCommand.CreateFromTask(OpenProfileConfigurationWindow);
        EndClientSessionCommand = ReactiveCommand.CreateFromTask(EndClientSession);
        InvokeCompactViewCommand = ReactiveCommand.Create(InvokeCompactView);
        
        mDisposables.Add(OpenSettingsDialogCommand);
        mDisposables.Add(OpenProfileConfigurationWindowCommand);
        mDisposables.Add(EndClientSessionCommand);
        mDisposables.Add(InvokeCompactViewCommand);
        
        mAtisStationSource.Connect()
            .AutoRefresh(x => x.NetworkConnectionStatus)
            .Do(_ =>
            {
                if (AtisStations != null && AtisStations.Count > SelectedTabIndex)
                {
                    mBeforeStationSortSelectedStationId = AtisStations[SelectedTabIndex].Id;
                }
            })
            .Sort(SortExpressionComparer<AtisStationViewModel>
                .Ascending(i => i.NetworkConnectionStatus switch
                {
                    NetworkConnectionStatus.Connected => 0,
                    NetworkConnectionStatus.Observer => 0,
                    _ => 1
                })
                .ThenBy(i => i.Identifier ?? string.Empty))
            .Bind(out var sortedStations)
            .Subscribe(_ =>
            {
                
                AtisStations = sortedStations;
                SelectedTabIndex = mBeforeStationSortSelectedStationId == null ? 0 
                    : AtisStations.IndexOf(AtisStations.FirstOrDefault(it => it.Id == mBeforeStationSortSelectedStationId, AtisStations.First()) );
            });

        AtisStations = sortedStations;

        mAtisStationSource.Connect()
            .AutoRefresh(x => x.NetworkConnectionStatus)
            .Filter(x => x.NetworkConnectionStatus is NetworkConnectionStatus.Connected or NetworkConnectionStatus.Observer)
            .Sort(SortExpressionComparer<AtisStationViewModel>.Ascending(i => i.Identifier ?? string.Empty))
            .Bind(out var connectedStations)
            .Subscribe(_ =>
            {
                CompactWindowStations = connectedStations;
            });

        CompactWindowStations = connectedStations;

        MessageBus.Current.Listen<OpenGenerateSettingsDialog>().Subscribe(_ => OpenSettingsDialog());
        MessageBus.Current.Listen<AtisStationAdded>().Subscribe(evt =>
        {
            if (mSessionManager.CurrentProfile?.Stations == null)
                return;

            var station = mSessionManager.CurrentProfile?.Stations.FirstOrDefault(x => x.Id == evt.Id);
            if (station != null && mAtisStationSource.Items.All(x => x.Id != station.Id))
            {
                var atisStationViewModel = mViewModelFactory.CreateAtisStationViewModel(station, mAtisHubConnection);
                mDisposables.Add(atisStationViewModel);
                mAtisStationSource.Add(atisStationViewModel);
            }
        });
        MessageBus.Current.Listen<AtisStationUpdated>().Subscribe(evt =>
        {
            var station = mAtisStationSource.Items.FirstOrDefault(x => x.Id == evt.Id);
            if (station != null)
            {
                station.Disconnect();

                mDisposables.Remove(station);
                mAtisStationSource.Remove(station);

                var updatedStation = mSessionManager.CurrentProfile?.Stations?.FirstOrDefault(x => x.Id == evt.Id);
                if (updatedStation != null)
                {
                    var atisStationViewModel = mViewModelFactory.CreateAtisStationViewModel(updatedStation, mAtisHubConnection);
                    mDisposables.Add(atisStationViewModel);
                    mAtisStationSource.Add(atisStationViewModel);
                }
            }
        });
        MessageBus.Current.Listen<AtisStationDeleted>().Subscribe(evt =>
        {
            var station = mAtisStationSource.Items.FirstOrDefault(x => x.Id == evt.Id);
            if (station != null)
            {
                mAtisStationSource.Remove(station);
            }
        });

        if (Application.Current?.ApplicationLifetime is IClassicDesktopStyleApplicationLifetime lifetime)
        {
            ((INotifyCollectionChanged)lifetime.Windows).CollectionChanged += (_, _) =>
            {
                ShowOverlay = lifetime.Windows.Count > 1;
            };
        }

        var timer = new DispatcherTimer { Interval = TimeSpan.FromMilliseconds(500) };
        timer.Tick += (_, _) => CurrentTime = DateTime.UtcNow.ToString("HH:mm/ss", CultureInfo.InvariantCulture);
        timer.Start();
    }

    public async Task PopulateAtisStations()
    {
        if (mSessionManager.CurrentProfile?.Stations == null)
            return;

        foreach (var station in mSessionManager.CurrentProfile.Stations.OrderBy(x => x.Identifier))
        {
            try
            {
                if (mAtisStationSource.Items.FirstOrDefault(x => x.Id == station.Id) == null)
                {
                    var atisStationViewModel = mViewModelFactory.CreateAtisStationViewModel(station, mAtisHubConnection);
                    mDisposables.Add(atisStationViewModel);
                    mAtisStationSource.Add(atisStationViewModel);
                }
            }
            catch (Exception ex)
            {
                if (Owner != null)
                {
                    await MessageBox.ShowDialog(Owner, "Error populating ATIS station: " + ex.Message, "Error",
                        MessageBoxButton.Ok, MessageBoxIcon.Error);
                }
            }
        }
    }

    private async Task OpenProfileConfigurationWindow()
    {
        if (Application.Current?.ApplicationLifetime is not IClassicDesktopStyleApplicationLifetime lifetime)
            return;

        if (lifetime.MainWindow == null)
            return;

        var window = mWindowFactory.CreateProfileConfigurationWindow();
        window.Topmost = lifetime.MainWindow.Topmost;
        await window.ShowDialog(lifetime.MainWindow);
    }

    private void InvokeCompactView()
    {
        if (Application.Current?.ApplicationLifetime is not IClassicDesktopStyleApplicationLifetime lifetime)
            return;

        lifetime.MainWindow?.Hide();

        var compactView = mWindowFactory.CreateCompactWindow();
        if (compactView.DataContext is CompactWindowViewModel context)
        {
            context.Stations = CompactWindowStations;
        }

        compactView.Show();
    }

    private void OpenSettingsDialog()
    {
        if (Application.Current?.ApplicationLifetime is IClassicDesktopStyleApplicationLifetime lifetime)
        {
            if (lifetime.MainWindow == null)
                return;

            var dialog = mWindowFactory.CreateSettingsDialog();
            dialog.Topmost = lifetime.MainWindow.Topmost;
            dialog.ShowDialog(lifetime.MainWindow);
        }
    }

    private async Task EndClientSession()
    {
        if (Application.Current?.ApplicationLifetime is IClassicDesktopStyleApplicationLifetime lifetime)
        {
            if (lifetime.MainWindow == null)
                return;

            if (AtisStations.Any(x => x.NetworkConnectionStatus == NetworkConnectionStatus.Connected))
            {
                if (await MessageBox.ShowDialog(lifetime.MainWindow,
                        "You still have active ATIS connections. Are you sure you want to exit?", "Confirm",
                        MessageBoxButton.YesNo, MessageBoxIcon.Warning) == MessageBoxResult.No)
                {
                    return;
                }
            }

            mSessionManager.EndSession();
        }
    }

    public void UpdatePosition(Window? window)
    {
        if (window == null)
            return;

        mWindowLocationService.Update(window);
    }

    public void RestorePosition(Window? window)
    {
        if (window == null)
            return;

        mWindowLocationService.Restore(window);
    }

    public async Task StartWebsocket()
    {
        await mWebsocketService.StartAsync();
    }

    public async Task StopWebsocket()
    {
        await mWebsocketService.StopAsync();
    }

    public async Task ConnectToHub()
    {
        await mAtisHubConnection.Connect();
    }

    public async Task DisconnectFromHub()
    {
        await mAtisHubConnection.Disconnect();
    }

    public void Dispose()
    {
        GC.SuppressFinalize(this);
        mDisposables.Dispose();
    }
}<|MERGE_RESOLUTION|>--- conflicted
+++ resolved
@@ -74,22 +74,14 @@
 
     public MainWindowViewModel(ISessionManager sessionManager, IWindowFactory windowFactory,
         IViewModelFactory viewModelFactory, IWindowLocationService windowLocationService,
-<<<<<<< HEAD
-        IHubConnectionFactory hubConnectionFactory)
-=======
         IAtisHubConnection atisHubConnection, IWebsocketService websocketService)
->>>>>>> a611fe05
     {
         mSessionManager = sessionManager;
         mWindowFactory = windowFactory;
         mViewModelFactory = viewModelFactory;
         mWindowLocationService = windowLocationService;
-<<<<<<< HEAD
-        mAtisHubConnection = hubConnectionFactory.CreateHubConnection();
-=======
         mAtisHubConnection = atisHubConnection;
         mWebsocketService = websocketService;
->>>>>>> a611fe05
 
         OpenSettingsDialogCommand = ReactiveCommand.Create(OpenSettingsDialog);
         OpenProfileConfigurationWindowCommand = ReactiveCommand.CreateFromTask(OpenProfileConfigurationWindow);
