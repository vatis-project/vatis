﻿using System;
using System.Collections.ObjectModel;
using System.Collections.Specialized;
using System.Globalization;
using System.Linq;
using System.Reactive;
using System.Reactive.Disposables;
using System.Threading.Tasks;
using Avalonia;
using Avalonia.Controls;
using Avalonia.Controls.ApplicationLifetimes;
using Avalonia.Threading;
using DynamicData;
using DynamicData.Binding;
using ReactiveUI;
using Vatsim.Vatis.Events;
using Vatsim.Vatis.Networking;
using Vatsim.Vatis.Networking.AtisHub;
using Vatsim.Vatis.Sessions;
using Vatsim.Vatis.Ui.Dialogs.MessageBox;
using Vatsim.Vatis.Ui.Services;

namespace Vatsim.Vatis.Ui.ViewModels;

public class MainWindowViewModel : ReactiveViewModelBase, IDisposable
{
    private readonly CompositeDisposable mDisposables = new();
    private readonly ISessionManager mSessionManager;
    private readonly IWindowFactory mWindowFactory;
    private readonly IViewModelFactory mViewModelFactory;
    private readonly IWindowLocationService mWindowLocationService;
    private readonly IAtisHubConnection mAtisHubConnection;
    private readonly IWebsocketService mWebsocketService;

    public Window? Owner { get; set; }
    private readonly SourceList<AtisStationViewModel> mAtisStationSource = new();
    public ReadOnlyObservableCollection<AtisStationViewModel> AtisStations { get; set; }
    private ReadOnlyObservableCollection<AtisStationViewModel> CompactWindowStations { get; set; }

    public ReactiveCommand<Unit, Unit> OpenSettingsDialogCommand { get; private set; }
    public ReactiveCommand<Unit, Unit> OpenProfileConfigurationWindowCommand { get; private set; }
    public ReactiveCommand<Unit, Unit> EndClientSessionCommand { get; private set; }
    public ReactiveCommand<Unit, Unit> InvokeCompactViewCommand { get; private set; }

    #region Reactive Properties

    private string mCurrentTime = DateTime.UtcNow.ToString("HH:mm/ss", CultureInfo.InvariantCulture);

    private int mSelectedTabIndex;
    public int SelectedTabIndex
    {
        get => mSelectedTabIndex;
        set => this.RaiseAndSetIfChanged(ref mSelectedTabIndex, value);
    }

    public string CurrentTime
    {
        get => mCurrentTime;
        set => this.RaiseAndSetIfChanged(ref mCurrentTime, value);
    }

    private bool mShowOverlay;

    public bool ShowOverlay
    {
        get => mShowOverlay;
        set => this.RaiseAndSetIfChanged(ref mShowOverlay, value);
    }

    #endregion

    public MainWindowViewModel(ISessionManager sessionManager, IWindowFactory windowFactory,
        IViewModelFactory viewModelFactory, IWindowLocationService windowLocationService,
        IAtisHubConnection atisHubConnection, IWebsocketService websocketService)
    {
        mSessionManager = sessionManager;
        mWindowFactory = windowFactory;
        mViewModelFactory = viewModelFactory;
        mWindowLocationService = windowLocationService;
        mAtisHubConnection = atisHubConnection;
        mWebsocketService = websocketService;

        OpenSettingsDialogCommand = ReactiveCommand.Create(OpenSettingsDialog);
        OpenProfileConfigurationWindowCommand = ReactiveCommand.CreateFromTask(OpenProfileConfigurationWindow);
        EndClientSessionCommand = ReactiveCommand.CreateFromTask(EndClientSession);
        InvokeCompactViewCommand = ReactiveCommand.Create(InvokeCompactView);
<<<<<<< HEAD

=======
        
        mDisposables.Add(OpenSettingsDialogCommand);
        mDisposables.Add(OpenProfileConfigurationWindowCommand);
        mDisposables.Add(EndClientSessionCommand);
        mDisposables.Add(InvokeCompactViewCommand);
        
>>>>>>> 8c4eaa15
        mAtisStationSource.Connect()
            .AutoRefresh(x => x.NetworkConnectionStatus)
            .Sort(SortExpressionComparer<AtisStationViewModel>
                .Ascending(i => i.NetworkConnectionStatus switch
                {
                    NetworkConnectionStatus.Connected => 0,
                    NetworkConnectionStatus.Observer => 0,
                    _ => 1
                })
                .ThenBy(i => i.Identifier ?? string.Empty))
            .Bind(out var sortedStations)
            .Subscribe(_ =>
            {
                AtisStations = sortedStations;
                SelectedTabIndex = 0;
            });

        AtisStations = sortedStations;

        mAtisStationSource.Connect()
            .AutoRefresh(x => x.NetworkConnectionStatus)
            .Filter(x => x.NetworkConnectionStatus is NetworkConnectionStatus.Connected or NetworkConnectionStatus.Observer)
            .Sort(SortExpressionComparer<AtisStationViewModel>.Ascending(i => i.Identifier ?? string.Empty))
            .Bind(out var connectedStations)
            .Subscribe(_ =>
            {
                CompactWindowStations = connectedStations;
            });

        CompactWindowStations = connectedStations;

        MessageBus.Current.Listen<OpenGenerateSettingsDialog>().Subscribe(_ => OpenSettingsDialog());
        MessageBus.Current.Listen<AtisStationAdded>().Subscribe(evt =>
        {
            if (mSessionManager.CurrentProfile?.Stations == null)
                return;

            var station = mSessionManager.CurrentProfile?.Stations.FirstOrDefault(x => x.Id == evt.Id);
            if (station != null && mAtisStationSource.Items.All(x => x.Id != station.Id))
            {
                var atisStationViewModel = mViewModelFactory.CreateAtisStationViewModel(station);
                mDisposables.Add(atisStationViewModel);
                mAtisStationSource.Add(atisStationViewModel);
            }
        });
        MessageBus.Current.Listen<AtisStationUpdated>().Subscribe(evt =>
        {
            var station = mAtisStationSource.Items.FirstOrDefault(x => x.Id == evt.Id);
            if (station != null)
            {
                station.Disconnect();

                mDisposables.Remove(station);
                mAtisStationSource.Remove(station);

                var updatedStation = mSessionManager.CurrentProfile?.Stations?.FirstOrDefault(x => x.Id == evt.Id);
                if (updatedStation != null)
                {
                    var atisStationViewModel = mViewModelFactory.CreateAtisStationViewModel(updatedStation);
                    mDisposables.Add(atisStationViewModel);
                    mAtisStationSource.Add(atisStationViewModel);
                }
            }
        });
        MessageBus.Current.Listen<AtisStationDeleted>().Subscribe(evt =>
        {
            var station = mAtisStationSource.Items.FirstOrDefault(x => x.Id == evt.Id);
            if (station != null)
            {
                mAtisStationSource.Remove(station);
            }
        });

        if (Application.Current?.ApplicationLifetime is IClassicDesktopStyleApplicationLifetime lifetime)
        {
            ((INotifyCollectionChanged)lifetime.Windows).CollectionChanged += (_, _) =>
            {
                ShowOverlay = lifetime.Windows.Count > 1;
            };
        }

        var timer = new DispatcherTimer { Interval = TimeSpan.FromMilliseconds(500) };
        timer.Tick += (_, _) => CurrentTime = DateTime.UtcNow.ToString("HH:mm/ss", CultureInfo.InvariantCulture);
        timer.Start();
    }

    public async Task PopulateAtisStations()
    {
        if (mSessionManager.CurrentProfile?.Stations == null)
            return;

        foreach (var station in mSessionManager.CurrentProfile.Stations.OrderBy(x => x.Identifier))
        {
            try
            {
                if (mAtisStationSource.Items.FirstOrDefault(x => x.Id == station.Id) == null)
                {
                    var atisStationViewModel = mViewModelFactory.CreateAtisStationViewModel(station);
                    mDisposables.Add(atisStationViewModel);
                    mAtisStationSource.Add(atisStationViewModel);
                }
            }
            catch (Exception ex)
            {
                if (Owner != null)
                {
                    await MessageBox.ShowDialog(Owner, "Error populating ATIS station: " + ex.Message, "Error",
                        MessageBoxButton.Ok, MessageBoxIcon.Error);
                }
            }
        }
    }

    private async Task OpenProfileConfigurationWindow()
    {
        if (Application.Current?.ApplicationLifetime is not IClassicDesktopStyleApplicationLifetime lifetime)
            return;

        if (lifetime.MainWindow == null)
            return;

        var window = mWindowFactory.CreateProfileConfigurationWindow();
        window.Topmost = lifetime.MainWindow.Topmost;
        await window.ShowDialog(lifetime.MainWindow);
    }

    private void InvokeCompactView()
    {
        if (Application.Current?.ApplicationLifetime is not IClassicDesktopStyleApplicationLifetime lifetime)
            return;

        lifetime.MainWindow?.Hide();

        var compactView = mWindowFactory.CreateCompactWindow();
        if (compactView.DataContext is CompactWindowViewModel context)
        {
            context.Stations = CompactWindowStations;
        }

        compactView.Show();
    }

    private void OpenSettingsDialog()
    {
        if (Application.Current?.ApplicationLifetime is IClassicDesktopStyleApplicationLifetime lifetime)
        {
            if (lifetime.MainWindow == null)
                return;

            var dialog = mWindowFactory.CreateSettingsDialog();
            dialog.Topmost = lifetime.MainWindow.Topmost;
            dialog.ShowDialog(lifetime.MainWindow);
        }
    }

    private async Task EndClientSession()
    {
        if (Application.Current?.ApplicationLifetime is IClassicDesktopStyleApplicationLifetime lifetime)
        {
            if (lifetime.MainWindow == null)
                return;

            if (AtisStations.Any(x => x.NetworkConnectionStatus == NetworkConnectionStatus.Connected))
            {
                if (await MessageBox.ShowDialog(lifetime.MainWindow,
                        "You still have active ATIS connections. Are you sure you want to exit?", "Confirm",
                        MessageBoxButton.YesNo, MessageBoxIcon.Warning) == MessageBoxResult.No)
                {
                    return;
                }
            }

            mSessionManager.EndSession();
        }
    }

    public void UpdatePosition(Window? window)
    {
        if (window == null)
            return;

        mWindowLocationService.Update(window);
    }

    public void RestorePosition(Window? window)
    {
        if (window == null)
            return;

        mWindowLocationService.Restore(window);
    }

    public async Task StartWebsocket()
    {
        await mWebsocketService.StartAsync();
    }

    public async Task StopWebsocket()
    {
        await mWebsocketService.StopAsync();
    }

    public async Task ConnectToHub()
    {
        await mAtisHubConnection.Connect();
    }

    public async Task DisconnectFromHub()
    {
        await mAtisHubConnection.Disconnect();
    }

    public void Dispose()
    {
        GC.SuppressFinalize(this);
        mDisposables.Dispose();
    }
}<|MERGE_RESOLUTION|>--- conflicted
+++ resolved
@@ -84,16 +84,12 @@
         OpenProfileConfigurationWindowCommand = ReactiveCommand.CreateFromTask(OpenProfileConfigurationWindow);
         EndClientSessionCommand = ReactiveCommand.CreateFromTask(EndClientSession);
         InvokeCompactViewCommand = ReactiveCommand.Create(InvokeCompactView);
-<<<<<<< HEAD
-
-=======
         
         mDisposables.Add(OpenSettingsDialogCommand);
         mDisposables.Add(OpenProfileConfigurationWindowCommand);
         mDisposables.Add(EndClientSessionCommand);
         mDisposables.Add(InvokeCompactViewCommand);
         
->>>>>>> 8c4eaa15
         mAtisStationSource.Connect()
             .AutoRefresh(x => x.NetworkConnectionStatus)
             .Sort(SortExpressionComparer<AtisStationViewModel>
