﻿using System;
using System.Collections.ObjectModel;
using System.Collections.Specialized;
using System.Globalization;
using System.Linq;
using System.Reactive;
using System.Reactive.Disposables;
using System.Threading.Tasks;
using Avalonia;
using Avalonia.Controls;
using Avalonia.Controls.ApplicationLifetimes;
using Avalonia.Threading;
using DynamicData;
using DynamicData.Binding;
using ReactiveUI;
using Vatsim.Vatis.Events;
using Vatsim.Vatis.Networking;
using Vatsim.Vatis.Networking.AtisHub;
using Vatsim.Vatis.Sessions;
using Vatsim.Vatis.Ui.Dialogs.MessageBox;
using Vatsim.Vatis.Ui.Services;

namespace Vatsim.Vatis.Ui.ViewModels;

public class MainWindowViewModel : ReactiveViewModelBase, IDisposable
{
    private readonly CompositeDisposable mDisposables = new();
    private readonly ISessionManager mSessionManager;
    private readonly IWindowFactory mWindowFactory;
    private readonly IViewModelFactory mViewModelFactory;
    private readonly IWindowLocationService mWindowLocationService;
    private readonly IAtisHubConnection mAtisHubConnection;

    public Window? Owner { get; set; }
    private readonly SourceList<AtisStationViewModel> mAtisStationSource = new();
    public ReadOnlyObservableCollection<AtisStationViewModel> AtisStations { get; set; }
    private ReadOnlyObservableCollection<AtisStationViewModel> CompactWindowStations { get; set; }

    public ReactiveCommand<Unit, Unit> OpenSettingsDialogCommand { get; private set; }
    public ReactiveCommand<Unit, Unit> OpenProfileConfigurationWindowCommand { get; private set; }
    public ReactiveCommand<Unit, Unit> EndClientSessionCommand { get; private set; }
    public ReactiveCommand<Unit, Unit> InvokeCompactViewCommand { get; private set; }

    #region Reactive Properties

    private string mCurrentTime = DateTime.UtcNow.ToString("HH:mm/ss", CultureInfo.InvariantCulture);

    private int mSelectedTabIndex;
    public int SelectedTabIndex
    {
        get => mSelectedTabIndex;
        set => this.RaiseAndSetIfChanged(ref mSelectedTabIndex, value);
    }
    
    public string CurrentTime
    {
        get => mCurrentTime;
        set => this.RaiseAndSetIfChanged(ref mCurrentTime, value);
    }

    private bool mShowOverlay;

    public bool ShowOverlay
    {
        get => mShowOverlay;
        set => this.RaiseAndSetIfChanged(ref mShowOverlay, value);
    }

    #endregion

    public MainWindowViewModel(ISessionManager sessionManager, IWindowFactory windowFactory,
        IViewModelFactory viewModelFactory, IWindowLocationService windowLocationService,
        IHubConnectionFactory hubConnectionFactory)
    {
        mSessionManager = sessionManager;
        mWindowFactory = windowFactory;
        mViewModelFactory = viewModelFactory;
        mWindowLocationService = windowLocationService;
        mAtisHubConnection = hubConnectionFactory.CreateHubConnection();

        OpenSettingsDialogCommand = ReactiveCommand.Create(OpenSettingsDialog);
        OpenProfileConfigurationWindowCommand = ReactiveCommand.CreateFromTask(OpenProfileConfigurationWindow);
        EndClientSessionCommand = ReactiveCommand.CreateFromTask(EndClientSession);
        InvokeCompactViewCommand = ReactiveCommand.Create(InvokeCompactView);
        
        mDisposables.Add(OpenSettingsDialogCommand);
        mDisposables.Add(OpenProfileConfigurationWindowCommand);
        mDisposables.Add(EndClientSessionCommand);
        mDisposables.Add(InvokeCompactViewCommand);
        
        mAtisStationSource.Connect()
            .AutoRefresh(x => x.NetworkConnectionStatus)
            .Sort(SortExpressionComparer<AtisStationViewModel>
                .Ascending(i => i.NetworkConnectionStatus switch
                {
                    NetworkConnectionStatus.Connected => 0,
                    NetworkConnectionStatus.Observer => 0,
                    _ => 1
                })
                .ThenBy(i => i.Identifier ?? string.Empty))
            .Bind(out var sortedStations)
            .Subscribe(_ =>
            {
                AtisStations = sortedStations;
                SelectedTabIndex = 0;
            });
        
        AtisStations = sortedStations;
        
        mAtisStationSource.Connect()
            .AutoRefresh(x => x.NetworkConnectionStatus)
            .Filter(x => x.NetworkConnectionStatus is NetworkConnectionStatus.Connected or NetworkConnectionStatus.Observer)
            .Sort(SortExpressionComparer<AtisStationViewModel>.Ascending(i => i.Identifier ?? string.Empty))
            .Bind(out var connectedStations)
            .Subscribe(_ =>
            {
                CompactWindowStations = connectedStations;
            });
        
        CompactWindowStations = connectedStations;

        MessageBus.Current.Listen<OpenGenerateSettingsDialog>().Subscribe(_ => OpenSettingsDialog());
        MessageBus.Current.Listen<AtisStationAdded>().Subscribe(evt =>
        {
            if (mSessionManager.CurrentProfile?.Stations == null)
                return;

            var station = mSessionManager.CurrentProfile?.Stations.FirstOrDefault(x => x.Id == evt.Id);
            if (station != null && mAtisStationSource.Items.All(x => x.Id != station.Id))
            {
<<<<<<< HEAD
                mAtisStationSource.Add(mViewModelFactory.CreateAtisStationViewModel(station, mAtisHubConnection));
=======
                var atisStationViewModel = mViewModelFactory.CreateAtisStationViewModel(station);
                mDisposables.Add(atisStationViewModel);
                mAtisStationSource.Add(atisStationViewModel);
>>>>>>> 8c4eaa15
            }
        });
        MessageBus.Current.Listen<AtisStationUpdated>().Subscribe(evt =>
        {
            var station = mAtisStationSource.Items.FirstOrDefault(x => x.Id == evt.Id);
            if (station != null)
            {
                station.Disconnect();

                mDisposables.Remove(station);
                mAtisStationSource.Remove(station);

                var updatedStation = mSessionManager.CurrentProfile?.Stations?.FirstOrDefault(x => x.Id == evt.Id);
                if (updatedStation != null)
                {
<<<<<<< HEAD
                    mAtisStationSource.Add(mViewModelFactory.CreateAtisStationViewModel(updatedStation, mAtisHubConnection));
=======
                    var atisStationViewModel = mViewModelFactory.CreateAtisStationViewModel(updatedStation);
                    mDisposables.Add(atisStationViewModel);
                    mAtisStationSource.Add(atisStationViewModel);
>>>>>>> 8c4eaa15
                }
            }
        });
        MessageBus.Current.Listen<AtisStationDeleted>().Subscribe(evt =>
        {
            var station = mAtisStationSource.Items.FirstOrDefault(x => x.Id == evt.Id);
            if (station != null)
            {
                mAtisStationSource.Remove(station);
            }
        });

        if (Application.Current?.ApplicationLifetime is IClassicDesktopStyleApplicationLifetime lifetime)
        {
            ((INotifyCollectionChanged)lifetime.Windows).CollectionChanged += (_, _) =>
            {
                ShowOverlay = lifetime.Windows.Count > 1;
            };
        }

        var timer = new DispatcherTimer { Interval = TimeSpan.FromMilliseconds(500) };
        timer.Tick += (_, _) => CurrentTime = DateTime.UtcNow.ToString("HH:mm/ss", CultureInfo.InvariantCulture);
        timer.Start();
    }

    public async Task PopulateAtisStations()
    {
        if (mSessionManager.CurrentProfile?.Stations == null)
            return;
        
        foreach (var station in mSessionManager.CurrentProfile.Stations.OrderBy(x => x.Identifier))
        {
            try
            {
                if (mAtisStationSource.Items.FirstOrDefault(x => x.Id == station.Id) == null)
                {
<<<<<<< HEAD
                    mAtisStationSource.Add(mViewModelFactory.CreateAtisStationViewModel(station, mAtisHubConnection));
=======
                    var atisStationViewModel = mViewModelFactory.CreateAtisStationViewModel(station);
                    mDisposables.Add(atisStationViewModel);
                    mAtisStationSource.Add(atisStationViewModel);
>>>>>>> 8c4eaa15
                }
            }
            catch (Exception ex)
            {
                if (Owner != null)
                {
                    await MessageBox.ShowDialog(Owner, "Error populating ATIS station: " + ex.Message, "Error",
                        MessageBoxButton.Ok, MessageBoxIcon.Error);
                }
            }
        }
    }

    private async Task OpenProfileConfigurationWindow()
    {
        if (Application.Current?.ApplicationLifetime is not IClassicDesktopStyleApplicationLifetime lifetime)
            return;

        if (lifetime.MainWindow == null)
            return;

        var window = mWindowFactory.CreateProfileConfigurationWindow();
        window.Topmost = lifetime.MainWindow.Topmost;
        await window.ShowDialog(lifetime.MainWindow);
    }

    private void InvokeCompactView()
    {
        if (Application.Current?.ApplicationLifetime is not IClassicDesktopStyleApplicationLifetime lifetime)
            return;

        lifetime.MainWindow?.Hide();

        var compactView = mWindowFactory.CreateCompactWindow();
        if (compactView.DataContext is CompactWindowViewModel context)
        {
            context.Stations = CompactWindowStations;
        }

        compactView.Show();
    }

    private void OpenSettingsDialog()
    {
        if (Application.Current?.ApplicationLifetime is IClassicDesktopStyleApplicationLifetime lifetime)
        {
            if (lifetime.MainWindow == null)
                return;

            var dialog = mWindowFactory.CreateSettingsDialog();
            dialog.Topmost = lifetime.MainWindow.Topmost;
            dialog.ShowDialog(lifetime.MainWindow);
        }
    }

    private async Task EndClientSession()
    {
        if (Application.Current?.ApplicationLifetime is IClassicDesktopStyleApplicationLifetime lifetime)
        {
            if (lifetime.MainWindow == null)
                return;

            if (AtisStations.Any(x => x.NetworkConnectionStatus == NetworkConnectionStatus.Connected))
            {
                if (await MessageBox.ShowDialog(lifetime.MainWindow,
                        "You still have active ATIS connections. Are you sure you want to exit?", "Confirm",
                        MessageBoxButton.YesNo, MessageBoxIcon.Warning) == MessageBoxResult.No)
                {
                    return;
                }
            }

            mSessionManager.EndSession();
        }
    }

    public void UpdatePosition(Window? window)
    {
        if (window == null)
            return;

        mWindowLocationService.Update(window);
    }

    public void RestorePosition(Window? window)
    {
        if (window == null)
            return;

        mWindowLocationService.Restore(window);
    }

    public async Task ConnectToHub()
    {
        await mAtisHubConnection.Connect();
    }

    public async Task DisconnectFromHub()
    {
        await mAtisHubConnection.Disconnect();
    }

    public void Dispose()
    {
        GC.SuppressFinalize(this);
        mDisposables.Dispose();
    }
}<|MERGE_RESOLUTION|>--- conflicted
+++ resolved
@@ -128,13 +128,9 @@
             var station = mSessionManager.CurrentProfile?.Stations.FirstOrDefault(x => x.Id == evt.Id);
             if (station != null && mAtisStationSource.Items.All(x => x.Id != station.Id))
             {
-<<<<<<< HEAD
-                mAtisStationSource.Add(mViewModelFactory.CreateAtisStationViewModel(station, mAtisHubConnection));
-=======
                 var atisStationViewModel = mViewModelFactory.CreateAtisStationViewModel(station);
                 mDisposables.Add(atisStationViewModel);
                 mAtisStationSource.Add(atisStationViewModel);
->>>>>>> 8c4eaa15
             }
         });
         MessageBus.Current.Listen<AtisStationUpdated>().Subscribe(evt =>
@@ -150,13 +146,9 @@
                 var updatedStation = mSessionManager.CurrentProfile?.Stations?.FirstOrDefault(x => x.Id == evt.Id);
                 if (updatedStation != null)
                 {
-<<<<<<< HEAD
-                    mAtisStationSource.Add(mViewModelFactory.CreateAtisStationViewModel(updatedStation, mAtisHubConnection));
-=======
                     var atisStationViewModel = mViewModelFactory.CreateAtisStationViewModel(updatedStation);
                     mDisposables.Add(atisStationViewModel);
                     mAtisStationSource.Add(atisStationViewModel);
->>>>>>> 8c4eaa15
                 }
             }
         });
@@ -193,13 +185,9 @@
             {
                 if (mAtisStationSource.Items.FirstOrDefault(x => x.Id == station.Id) == null)
                 {
-<<<<<<< HEAD
-                    mAtisStationSource.Add(mViewModelFactory.CreateAtisStationViewModel(station, mAtisHubConnection));
-=======
                     var atisStationViewModel = mViewModelFactory.CreateAtisStationViewModel(station);
                     mDisposables.Add(atisStationViewModel);
                     mAtisStationSource.Add(atisStationViewModel);
->>>>>>> 8c4eaa15
                 }
             }
             catch (Exception ex)
