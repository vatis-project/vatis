--- conflicted
+++ resolved
@@ -91,13 +91,7 @@
         OpenProfileConfigurationWindowCommand = ReactiveCommand.CreateFromTask(OpenProfileConfigurationWindow);
         EndClientSessionCommand = ReactiveCommand.CreateFromTask(EndClientSession);
         InvokeCompactViewCommand = ReactiveCommand.Create(InvokeCompactView);
-<<<<<<< HEAD
-
-        PopulateAtisStations();
-
-=======
-        
->>>>>>> 4b561365
+
         mAtisStationSource.Connect()
             .AutoRefresh(x => x.NetworkConnectionStatus)
             .Sort(SortExpressionComparer<AtisStationViewModel>
@@ -185,7 +179,6 @@
         timer.Start();
     }
 
-<<<<<<< HEAD
     private Task HandleGetAllAtisReceived(WebSocketSession session)
     {
         var tasks = new List<Task>();
@@ -198,10 +191,19 @@
         return Task.WhenAll(tasks);
     }
 
-    private void PopulateAtisStations()
-=======
+    private async Task HandleGetAllAtisReceived(WebSocketSession session)
+    {
+        var tasks = new List<Task>();
+
+        foreach (var station in AtisStations)
+        {
+            tasks.Add(station.PublishAtisToWebsocket(session));
+        }
+
+        return Task.WhenAll(tasks);
+    }
+
     public async Task PopulateAtisStations()
->>>>>>> 4b561365
     {
         if (mSessionManager.CurrentProfile?.Stations == null)
             return;
