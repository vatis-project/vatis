﻿using ReactiveUI;
using System;
using System.Collections.Generic;
using System.Collections.ObjectModel;
using System.Linq;
using System.Reactive;
using System.Reactive.Linq;
using System.Threading;
using System.Threading.Tasks;
using Avalonia;
using Avalonia.Controls.ApplicationLifetimes;
using Avalonia.Threading;
using AvaloniaEdit.CodeCompletion;
using AvaloniaEdit.Document;
using DynamicData;
using DynamicData.Binding;
using Vatsim.Vatis.Atis;
using Vatsim.Vatis.Config;
using Vatsim.Vatis.Events;
using Vatsim.Vatis.NavData;
using Vatsim.Vatis.Networking;
using Vatsim.Vatis.Networking.AtisHub;
using Vatsim.Vatis.Profiles;
using Vatsim.Vatis.Profiles.Models;
using Vatsim.Vatis.Sessions;
using Vatsim.Vatis.Ui.Dialogs.MessageBox;
using Vatsim.Vatis.Ui.Models;
using Vatsim.Vatis.Voice.Audio;
using Vatsim.Vatis.Voice.Network;
using Vatsim.Vatis.Voice.Utils;
using Vatsim.Vatis.Weather.Decoder.Entity;
using Vatsim.Vatis.Ui.Services;
using Vatsim.Vatis.Ui.Services.WebsocketMessages;
using WatsonWebsocket;

namespace Vatsim.Vatis.Ui.ViewModels;
<<<<<<< HEAD

public class AtisStationViewModel : ReactiveViewModelBase
=======
public class AtisStationViewModel : ReactiveViewModelBase, IDisposable
>>>>>>> 8c4eaa15
{
    private readonly IAppConfig mAppConfig;
    private readonly IProfileRepository mProfileRepository;
    private readonly IAtisBuilder mAtisBuilder;
    private readonly AtisStation mAtisStation;
    private readonly IWindowFactory mWindowFactory;
    private readonly NetworkConnection? mNetworkConnection;
    private readonly IVoiceServerConnection? mVoiceServerConnection;
    private readonly IAtisHubConnection mAtisHubConnection;
    private readonly IWebsocketService mWebsocketService;

    private readonly ISessionManager mSessionManager;
    private CancellationTokenSource mCancellationToken;
    private readonly Airport mAtisStationAirport;
    private AtisPreset? mPreviousAtisPreset;
    private IDisposable? mPublishAtisTimer;
    private bool mIsPublishAtisTriggeredInitially;
    private DecodedMetar? mDecodedMetar;

    #region Reactive Properties
    private string? mId;
    public string? Id
    {
        get => mId;
        private set => this.RaiseAndSetIfChanged(ref mId, value);
    }

    private string? mIdentifier;
    public string? Identifier
    {
        get => mIdentifier;
        set => this.RaiseAndSetIfChanged(ref mIdentifier, value);
    }

    private string? mTabText;
    public string? TabText
    {
        get => mTabText;
        set => this.RaiseAndSetIfChanged(ref mTabText, value);
    }

    private char mAtisLetter;
    public char AtisLetter
    {
        get => mAtisLetter;
        set => this.RaiseAndSetIfChanged(ref mAtisLetter, value);
    }

    public CodeRangeMeta CodeRange
    {
        get { return mAtisStation.CodeRange; }
    }

    private bool mIsAtisLetterInputMode;
    public bool IsAtisLetterInputMode
    {
        get => mIsAtisLetterInputMode;
        set => this.RaiseAndSetIfChanged(ref mIsAtisLetterInputMode, value);
    }

    private string? mMetar;
    public string? Metar
    {
        get => mMetar;
        set => this.RaiseAndSetIfChanged(ref mMetar, value);
    }

    private string? mWind;
    public string? Wind
    {
        get => mWind;
        set => this.RaiseAndSetIfChanged(ref mWind, value);
    }

    private string? mAltimeter;
    public string? Altimeter
    {
        get => mAltimeter;
        set => this.RaiseAndSetIfChanged(ref mAltimeter, value);
    }

    private bool mIsNewAtis;
    public bool IsNewAtis
    {
        get => mIsNewAtis;
        set => this.RaiseAndSetIfChanged(ref mIsNewAtis, value);
    }

    private string mAtisTypeLabel = "";
    public string AtisTypeLabel
    {
        get => mAtisTypeLabel;
        set => this.RaiseAndSetIfChanged(ref mAtisTypeLabel, value);
    }

    private bool mIsCombinedAtis;
    public bool IsCombinedAtis
    {
        get => mIsCombinedAtis;
        private set => this.RaiseAndSetIfChanged(ref mIsCombinedAtis, value);
    }

    private ObservableCollection<AtisPreset> mAtisPresetList = [];
    public ObservableCollection<AtisPreset> AtisPresetList
    {
        get => mAtisPresetList;
        set => this.RaiseAndSetIfChanged(ref mAtisPresetList, value);
    }

    private AtisPreset? mSelectedAtisPreset;
    public AtisPreset? SelectedAtisPreset
    {
        get => mSelectedAtisPreset;
        private set => this.RaiseAndSetIfChanged(ref mSelectedAtisPreset, value);
    }

    private string? mErrorMessage;
    public string? ErrorMessage
    {
        get => mErrorMessage;
        set => this.RaiseAndSetIfChanged(ref mErrorMessage, value);
    }

    private string? AirportConditionsFreeText
    {
        get => AirportConditionsTextDocument?.Text;
        set => AirportConditionsTextDocument = new TextDocument(value);
    }

    private TextDocument? mAirportConditionsTextDocument = new();
    public TextDocument? AirportConditionsTextDocument
    {
        get => mAirportConditionsTextDocument;
        set => this.RaiseAndSetIfChanged(ref mAirportConditionsTextDocument, value);
    }

    private string? NotamsFreeText
    {
        get => mNotamsTextDocument?.Text;
        set => NotamsTextDocument = new TextDocument(value);
    }

    private TextDocument? mNotamsTextDocument = new();
    public TextDocument? NotamsTextDocument
    {
        get => mNotamsTextDocument;
        set => this.RaiseAndSetIfChanged(ref mNotamsTextDocument, value);
    }

    private bool mUseTexToSpeech;
    private bool UseTexToSpeech
    {
        get => mUseTexToSpeech;
        set => this.RaiseAndSetIfChanged(ref mUseTexToSpeech, value);
    }

    private NetworkConnectionStatus mNetworkConnectionStatus = NetworkConnectionStatus.Disconnected;
    public NetworkConnectionStatus NetworkConnectionStatus
    {
        get => mNetworkConnectionStatus;
        set => this.RaiseAndSetIfChanged(ref mNetworkConnectionStatus, value);
    }

    private List<ICompletionData> mContractionCompletionData = [];
    public List<ICompletionData> ContractionCompletionData
    {
        get => mContractionCompletionData;
        set => this.RaiseAndSetIfChanged(ref mContractionCompletionData, value);
    }

    private bool mHasUnsavedAirportConditions;
    public bool HasUnsavedAirportConditions
    {
        get => mHasUnsavedAirportConditions;
        set => this.RaiseAndSetIfChanged(ref mHasUnsavedAirportConditions, value);
    }

    private bool mHasUnsavedNotams;
    public bool HasUnsavedNotams
    {
        get => mHasUnsavedNotams;
        set => this.RaiseAndSetIfChanged(ref mHasUnsavedNotams, value);
    }
    #endregion

    public ReactiveCommand<Unit, Unit> DecrementAtisLetterCommand { get; }
    public ReactiveCommand<Unit, Unit> AcknowledgeOrIncrementAtisLetterCommand { get; }
    public ReactiveCommand<Unit, Unit> AcknowledgeAtisUpdateCommand { get; }
    public ReactiveCommand<Unit, Unit> NetworkConnectCommand { get; }
    public ReactiveCommand<Unit, Unit> VoiceRecordAtisCommand { get; }
    public ReactiveCommand<Unit, Unit> OpenStaticAirportConditionsDialogCommand { get; }
    public ReactiveCommand<Unit, Unit> OpenStaticNotamsDialogCommand { get; }
    public ReactiveCommand<AtisPreset, Unit> SelectedPresetChangedCommand { get; }
    public ReactiveCommand<Unit, Unit> SaveAirportConditionsText { get; }
    public ReactiveCommand<Unit, Unit> SaveNotamsText { get; }

    public AtisStationViewModel(AtisStation station, INetworkConnectionFactory connectionFactory, IAppConfig appConfig,
        IVoiceServerConnection voiceServerConnection, IAtisBuilder atisBuilder, IWindowFactory windowFactory,
        INavDataRepository navDataRepository, IAtisHubConnection atisHubConnection, ISessionManager sessionManager,
        IProfileRepository profileRepository, IWebsocketService websocketService)
    {
        Id = station.Id;
        Identifier = station.Identifier;
        mAtisStation = station;
        mAppConfig = appConfig;
        mAtisBuilder = atisBuilder;
        mWindowFactory = windowFactory;
        mAtisHubConnection = atisHubConnection;
        mWebsocketService = websocketService;
        mSessionManager = sessionManager;
        mProfileRepository = profileRepository;
        mCancellationToken = new CancellationTokenSource();
        mAtisStationAirport = navDataRepository.GetAirport(station.Identifier) ??
                              throw new ApplicationException($"{station.Identifier} not found in airport navdata.");

        mAtisLetter = mAtisStation.CodeRange.Low;

        switch (station.AtisType)
        {
            case AtisType.Arrival:
                TabText = $"{Identifier}/A";
                AtisTypeLabel = "ARR";
                break;
            case AtisType.Departure:
                TabText = $"{Identifier}/D";
                AtisTypeLabel = "DEP";
                break;
            case AtisType.Combined:
                TabText = Identifier;
                AtisTypeLabel = "";
                break;
            default:
                throw new ArgumentOutOfRangeException();
        }

        IsCombinedAtis = station.AtisType == AtisType.Combined;
        AtisPresetList = new ObservableCollection<AtisPreset>(station.Presets.OrderBy(x => x.Ordinal));

        OpenStaticAirportConditionsDialogCommand = ReactiveCommand.Create(HandleOpenAirportConditionsDialog);
        OpenStaticNotamsDialogCommand = ReactiveCommand.Create(HandleOpenStaticNotamsDialog);

        SaveAirportConditionsText = ReactiveCommand.Create(HandleSaveAirportConditionsText);
        SaveNotamsText = ReactiveCommand.Create(HandleSaveNotamsText);
        SelectedPresetChangedCommand = ReactiveCommand.CreateFromTask<AtisPreset>(HandleSelectedAtisPresetChanged);
        AcknowledgeAtisUpdateCommand = ReactiveCommand.Create(HandleAcknowledgeAtisUpdate);
        DecrementAtisLetterCommand = ReactiveCommand.Create(DecrementAtisLetter);
        AcknowledgeOrIncrementAtisLetterCommand = ReactiveCommand.Create(AcknowledgeOrIncrementAtisLetter);
        NetworkConnectCommand = ReactiveCommand.Create(HandleNetworkConnect, this.WhenAnyValue(
            x => x.SelectedAtisPreset,
            x => x.NetworkConnectionStatus,
            (atisPreset, networkStatus) => atisPreset != null && networkStatus != NetworkConnectionStatus.Connecting));
        VoiceRecordAtisCommand = ReactiveCommand.Create(HandleVoiceRecordAtisCommand,
            this.WhenAnyValue(
                x => x.Metar,
                x => x.UseTexToSpeech,
                x => x.NetworkConnectionStatus,
                (metar, voiceRecord, networkStatus) => !string.IsNullOrEmpty(metar) && voiceRecord &&
                                                       networkStatus == NetworkConnectionStatus.Connected));

        mWebsocketService.GetAtisReceived += OnGetAtisReceived;
        mWebsocketService.AcknowledgeAtisUpdateReceived += OnAcknowledgeAtisUpdateReceived;

        LoadContractionData();

        mNetworkConnection = connectionFactory.CreateConnection(mAtisStation);
        mNetworkConnection.NetworkConnectionFailed += OnNetworkConnectionFailed;
        mNetworkConnection.NetworkErrorReceived += OnNetworkErrorReceived;
        mNetworkConnection.NetworkConnected += OnNetworkConnected;
        mNetworkConnection.NetworkDisconnected += OnNetworkDisconnected;
        mNetworkConnection.ChangeServerReceived += OnChangeServerReceived;
        mNetworkConnection.MetarResponseReceived += OnMetarResponseReceived;
        mNetworkConnection.KillRequestReceived += OnKillRequestedReceived;
        mVoiceServerConnection = voiceServerConnection;

        UseTexToSpeech = !mAtisStation.AtisVoice.UseTextToSpeech;
        MessageBus.Current.Listen<AtisVoiceTypeChanged>().Subscribe(evt =>
        {
            if (evt.Id == mAtisStation.Id)
            {
                UseTexToSpeech = !evt.UseTextToSpeech;
            }
        });
        MessageBus.Current.Listen<StationPresetsChanged>().Subscribe(evt =>
        {
            if (evt.Id == mAtisStation.Id)
            {
                AtisPresetList = new ObservableCollection<AtisPreset>(mAtisStation.Presets.OrderBy(x => x.Ordinal));
            }
        });
        MessageBus.Current.Listen<ContractionsUpdated>().Subscribe(evt =>
        {
            if (evt.StationId == mAtisStation.Id)
            {
                LoadContractionData();
            }
        });
        MessageBus.Current.Listen<AtisHubAtisReceived>().Subscribe(sync =>
        {
            if (sync.Dto.StationId == station.Identifier &&
                sync.Dto.AtisType == station.AtisType &&
                NetworkConnectionStatus != NetworkConnectionStatus.Connected)
            {
                Dispatcher.UIThread.Post(() =>
                {
                    AtisLetter = sync.Dto.AtisLetter;
                    Wind = sync.Dto.Wind;
                    Altimeter = sync.Dto.Altimeter;
                    Metar = sync.Dto.Metar;
                    NetworkConnectionStatus = NetworkConnectionStatus.Observer;
                });
            }
        });
        MessageBus.Current.Listen<AtisHubExpiredAtisReceived>().Subscribe(sync =>
        {
            if (sync.Dto.StationId == mAtisStation.Identifier &&
                sync.Dto.AtisType == mAtisStation.AtisType &&
                NetworkConnectionStatus == NetworkConnectionStatus.Observer)
            {
                Dispatcher.UIThread.Post(() =>
                {
                    AtisLetter = mAtisStation.CodeRange.Low;
                    Wind = null;
                    Altimeter = null;
                    Metar = null;
                    NetworkConnectionStatus = NetworkConnectionStatus.Disconnected;
                });
            }
        });
        MessageBus.Current.Listen<HubConnected>().Subscribe(_ =>
        {
            mAtisHubConnection.SubscribeToAtis(new SubscribeDto(mAtisStation.Identifier, mAtisStation.AtisType));
        });

        this.WhenAnyValue(x => x.IsNewAtis).Subscribe(HandleIsNewAtisChanged);
        this.WhenAnyValue(x => x.AtisLetter).Subscribe(HandleAtisLetterChanged);
        this.WhenAnyValue(x => x.NetworkConnectionStatus).Skip(1).Subscribe(HandleNetworkStatusChanged);
    }

    private void HandleSaveNotamsText()
    {
        if (SelectedAtisPreset == null)
            return;

        SelectedAtisPreset.Notams = NotamsFreeText;
        mAppConfig.SaveConfig();

        HasUnsavedNotams = false;
    }

    private void HandleSaveAirportConditionsText()
    {
        if (SelectedAtisPreset == null)
            return;

        SelectedAtisPreset.AirportConditions = AirportConditionsFreeText;
        mAppConfig.SaveConfig();

        HasUnsavedAirportConditions = false;
    }

    private void LoadContractionData()
    {
        ContractionCompletionData.Clear();

        foreach (var contraction in mAtisStation.Contractions.ToList())
        {
            if (contraction is { VariableName: not null, Voice: not null })
                ContractionCompletionData.Add(new AutoCompletionData(contraction.VariableName, contraction.Voice));
        }
    }

    private void HandleOpenStaticNotamsDialog()
    {
        if (Application.Current?.ApplicationLifetime is not IClassicDesktopStyleApplicationLifetime lifetime)
            return;

        if (lifetime.MainWindow == null)
            return;

        var dlg = mWindowFactory.CreateStaticNotamsDialog();
        dlg.Topmost = lifetime.MainWindow.Topmost;
        if (dlg.DataContext is StaticNotamsDialogViewModel viewModel)
        {
            viewModel.Definitions = new ObservableCollection<StaticDefinition>(mAtisStation.NotamDefinitions);
            viewModel.ContractionCompletionData = ContractionCompletionData;

            viewModel.WhenAnyValue(x => x.IncludeBeforeFreeText).Subscribe(val =>
            {
                mAtisStation.NotamsBeforeFreeText = val;
                mAppConfig.SaveConfig();
            });

            viewModel.Definitions.ToObservableChangeSet().AutoRefresh(x => x.Enabled).Bind(out var changes).Subscribe(_ =>
            {
                mAtisStation.NotamDefinitions.Clear();
                mAtisStation.NotamDefinitions.AddRange(changes);
                mAppConfig.SaveConfig();
            });

            viewModel.Definitions.CollectionChanged += (_, _) =>
            {
                var idx = 0;
                mAtisStation.NotamDefinitions.Clear();
                foreach (var item in viewModel.Definitions)
                {
                    item.Ordinal = ++idx;
                    mAtisStation.NotamDefinitions.Add(item);
                }
                if (mSessionManager.CurrentProfile != null)
                    mProfileRepository.Save(mSessionManager.CurrentProfile);
            };
        }

        dlg.ShowDialog(lifetime.MainWindow);
    }

    private void HandleOpenAirportConditionsDialog()
    {
        if (Application.Current?.ApplicationLifetime is not IClassicDesktopStyleApplicationLifetime lifetime)
            return;

        if (lifetime.MainWindow == null)
            return;

        var dlg = mWindowFactory.CreateStaticAirportConditionsDialog();
        dlg.Topmost = lifetime.MainWindow.Topmost;
        if (dlg.DataContext is StaticAirportConditionsDialogViewModel viewModel)
        {
            viewModel.Definitions = new ObservableCollection<StaticDefinition>(mAtisStation.AirportConditionDefinitions);
            viewModel.ContractionCompletionData = ContractionCompletionData;

            viewModel.WhenAnyValue(x => x.IncludeBeforeFreeText).Subscribe(val =>
            {
                mAtisStation.AirportConditionsBeforeFreeText = val;
                mAppConfig.SaveConfig();
            });

            viewModel.Definitions.ToObservableChangeSet().AutoRefresh(x => x.Enabled).Bind(out var changes).Subscribe(_ =>
            {
                mAtisStation.AirportConditionDefinitions.Clear();
                mAtisStation.AirportConditionDefinitions.AddRange(changes);
                mAppConfig.SaveConfig();
            });

            viewModel.Definitions.CollectionChanged += (_, _) =>
            {
                var idx = 0;
                mAtisStation.AirportConditionDefinitions.Clear();
                foreach (var item in viewModel.Definitions)
                {
                    item.Ordinal = ++idx;
                    mAtisStation.AirportConditionDefinitions.Add(item);
                }
                if (mSessionManager.CurrentProfile != null)
                    mProfileRepository.Save(mSessionManager.CurrentProfile);
            };
        }

        dlg.ShowDialog(lifetime.MainWindow);
    }

    private void OnKillRequestedReceived(object? sender, KillRequestReceived e)
    {
        NativeAudio.EmitSound(SoundType.Error);

        Dispatcher.UIThread.Post(() =>
        {
            Wind = null;
            Altimeter = null;
            Metar = null;
            ErrorMessage = string.IsNullOrEmpty(e.Reason)
                ? $"Forcefully disconnected from network."
                : $"Forcefully disconnected from network: {e.Reason}";
        });
    }

    private async void HandleVoiceRecordAtisCommand()
    {
        try
        {
            if (SelectedAtisPreset == null)
                return;

            if (mNetworkConnection == null || mVoiceServerConnection == null)
                return;

            if (Application.Current?.ApplicationLifetime is IClassicDesktopStyleApplicationLifetime lifetime)
            {
                if (lifetime.MainWindow == null)
                    return;

                var window = mWindowFactory.CreateVoiceRecordAtisDialog();
                if (window.DataContext is VoiceRecordAtisDialogViewModel vm)
                {
                    var atisBuilder = await mAtisBuilder.BuildAtis(mAtisStation, SelectedAtisPreset, AtisLetter, null,
                        mCancellationToken.Token);

                    vm.AtisScript = atisBuilder.TextAtis;
                    window.Topmost = lifetime.MainWindow.Topmost;

                    if (await window.ShowDialog<bool>(lifetime.MainWindow))
                    {
                        await Task.Run(async () =>
                        {
                            var dto = AtisBotUtils.AddBotRequest(vm.AudioBuffer, mAtisStation.Frequency,
                                mAtisStationAirport.Latitude, mAtisStationAirport.Longitude, 100);
                            await mVoiceServerConnection?.AddOrUpdateBot(mNetworkConnection.Callsign, dto,
                                mCancellationToken.Token)!;

                            mAtisStation.TextAtis = atisBuilder.TextAtis;

                            mNetworkConnection?.SendSubscriberNotification(AtisLetter);
                            await mAtisBuilder.UpdateIds(mAtisStation, SelectedAtisPreset, AtisLetter,
                                mCancellationToken.Token);
                        }).ContinueWith(t =>
                        {
                            if (t.IsFaulted)
                            {
                                ErrorMessage = string.Join(",",
                                    t.Exception.InnerExceptions.Select(exception => exception.Message));
                                mNetworkConnection?.Disconnect();
                                NativeAudio.EmitSound(SoundType.Error);
                            }
                        }, mCancellationToken.Token);
                    }
                }
            }
        }
        catch (Exception e)
        {
            Dispatcher.UIThread.Post(() =>
            {
                Wind = null;
                Altimeter = null;
                Metar = null;
                ErrorMessage = e.Message;
            });
        }
    }

    private async void HandleNetworkStatusChanged(NetworkConnectionStatus status)
    {
        try
        {
            if (mVoiceServerConnection == null || mNetworkConnection == null)
                return;

            await PublishAtisToWebsocket();

            switch (status)
            {
                case NetworkConnectionStatus.Connected:
                    {
                        try
                        {
                            await mVoiceServerConnection.Connect(mAppConfig.UserId, mAppConfig.PasswordDecrypted);
                            mSessionManager.CurrentConnectionCount++;
                        }
                        catch (Exception ex)
                        {
                            ErrorMessage = ex.Message;
                        }

                        break;
                    }
                case NetworkConnectionStatus.Disconnected:
                    {
                        try
                        {
                            mSessionManager.CurrentConnectionCount =
                                Math.Max(mSessionManager.CurrentConnectionCount - 1, 0);
                            await mVoiceServerConnection.RemoveBot(mNetworkConnection.Callsign);
                            mVoiceServerConnection?.Disconnect();
                            mPublishAtisTimer?.Dispose();
                            mPublishAtisTimer = null;
                            mIsPublishAtisTriggeredInitially = false;
                        }
                        catch (Exception ex)
                        {
                            ErrorMessage = ex.Message;
                        }

                        break;
                    }
                case NetworkConnectionStatus.Connecting:
                case NetworkConnectionStatus.Observer:
                    break;
                default:
                    throw new ApplicationException("Unknown network connection status");
            }
        }
        catch (Exception e)
        {
            Dispatcher.UIThread.Post(() =>
            {
                Wind = null;
                Altimeter = null;
                Metar = null;
                ErrorMessage = e.Message;
            });
        }
    }

    private async void HandleNetworkConnect()
    {
        try
        {
            ErrorMessage = null;

            if (mAppConfig.ConfigRequired)
            {
                if (Application.Current?.ApplicationLifetime is IClassicDesktopStyleApplicationLifetime lifetime)
                {
                    if (lifetime.MainWindow == null)
                        return;

                    if (await MessageBox.ShowDialog(lifetime.MainWindow,
                            $"It looks like you haven't set your VATSIM user ID, password, and real name yet. Would you like to set them now?",
                            "Confirm", MessageBoxButton.YesNo, MessageBoxIcon.Information) == MessageBoxResult.Yes)
                    {
                        MessageBus.Current.SendMessage(new OpenGenerateSettingsDialog());
                    }
                }

                return;
            }

            if (mNetworkConnection == null)
                return;

            if (!mNetworkConnection.IsConnected)
            {
                try
                {
                    if (mSessionManager.CurrentConnectionCount >= mSessionManager.MaxConnectionCount)
                    {
                        ErrorMessage = "Maximum ATIS connections exceeded.";
                        NativeAudio.EmitSound(SoundType.Error);
                        return;
                    }

                    NetworkConnectionStatus = NetworkConnectionStatus.Connecting;
                    await mNetworkConnection.Connect();
                }
                catch (Exception e)
                {
                    NativeAudio.EmitSound(SoundType.Error);
                    ErrorMessage = e.Message;
                    mNetworkConnection?.Disconnect();
                    NetworkConnectionStatus = NetworkConnectionStatus.Disconnected;
                }
            }
            else
            {
                mNetworkConnection?.Disconnect();
                NetworkConnectionStatus = NetworkConnectionStatus.Disconnected;
            }
        }
        catch (Exception e)
        {
            Dispatcher.UIThread.Post(() =>
            {
                Wind = null;
                Altimeter = null;
                Metar = null;
                ErrorMessage = e.Message;
            });
        }
    }

    private void OnNetworkConnectionFailed(object? sender, EventArgs e)
    {
        Dispatcher.UIThread.Post(() =>
        {
            NetworkConnectionStatus = NetworkConnectionStatus.Disconnected;
            Metar = null;
            Wind = null;
            Altimeter = null;
        });
        NativeAudio.EmitSound(SoundType.Error);
    }

    private void OnNetworkErrorReceived(object? sender, NetworkErrorReceived e)
    {
        ErrorMessage = e.Error;
        NativeAudio.EmitSound(SoundType.Error);
    }

    private void OnNetworkConnected(object? sender, EventArgs e)
    {
        Dispatcher.UIThread.Post(() => NetworkConnectionStatus = NetworkConnectionStatus.Connected);
    }

    private void OnNetworkDisconnected(object? sender, EventArgs e)
    {
        mCancellationToken.Cancel();
        mCancellationToken.Dispose();
        mCancellationToken = new CancellationTokenSource();

        mDecodedMetar = null;

        Dispatcher.UIThread.Post(() =>
        {
            NetworkConnectionStatus = NetworkConnectionStatus.Disconnected;
            Metar = null;
            Wind = null;
            Altimeter = null;
            IsNewAtis = false;
        });
    }

    private void OnChangeServerReceived(object? sender, ClientEventArgs<string> e)
    {
        mNetworkConnection?.Disconnect();
        mNetworkConnection?.Connect(e.Value);
    }

    private async void OnMetarResponseReceived(object? sender, MetarResponseReceived e)
    {
        try
        {
            if (mVoiceServerConnection == null || mNetworkConnection == null)
                return;

            if (NetworkConnectionStatus == NetworkConnectionStatus.Disconnected ||
                NetworkConnectionStatus == NetworkConnectionStatus.Observer)
                return;

            if (SelectedAtisPreset == null)
                return;

            if (e.IsNewMetar)
            {
                if (!mAppConfig.SuppressNotificationSound)
                {
                    NativeAudio.EmitSound(SoundType.Notification);
                }
                AcknowledgeOrIncrementAtisLetterCommand.Execute().Subscribe();
                IsNewAtis = true;
            }

            // Save the decoded metar so its individual properties can be sent to clients
            // connected via the websocket.
            mDecodedMetar = e.Metar;

            var propertyUpdates = new TaskCompletionSource();
            Dispatcher.UIThread.Post(() =>
            {
                Metar = e.Metar.RawMetar?.ToUpperInvariant();
                Altimeter = e.Metar.Pressure?.Value?.ActualUnit == Value.Unit.HectoPascal
                    ? "Q" + e.Metar.Pressure?.Value?.ActualValue.ToString("0000")
                    : "A" + e.Metar.Pressure?.Value?.ActualValue.ToString("0000");
                Wind = e.Metar.SurfaceWind?.RawValue;
                propertyUpdates.SetResult();
            });

            // Wait for the UI thread to finish updating the properties. Without this it's possible
            // to publish updated METAR information either via the hub or websocket with old data.
            await propertyUpdates.Task;

            if (mAtisStation.AtisVoice.UseTextToSpeech)
            {
                try
                {
                    // Cancel previous request
                    await mCancellationToken.CancelAsync();
                    mCancellationToken.Dispose();
                    mCancellationToken = new CancellationTokenSource();

                    var atisBuilder = await mAtisBuilder.BuildAtis(mAtisStation, SelectedAtisPreset, AtisLetter, null,
                        mCancellationToken.Token);

                    mAtisStation.TextAtis = atisBuilder.TextAtis?.ToUpperInvariant();

                    mNetworkConnection?.SendSubscriberNotification(AtisLetter);
                    await mAtisBuilder.UpdateIds(mAtisStation, SelectedAtisPreset, AtisLetter, mCancellationToken.Token);
                    await PublishAtisToHub();

                    if (atisBuilder.AudioBytes != null && mNetworkConnection != null)
                    {
                        await Task.Run(async () =>
                        {
                            var dto = AtisBotUtils.AddBotRequest(atisBuilder.AudioBytes, mAtisStation.Frequency,
                                mAtisStationAirport.Latitude, mAtisStationAirport.Longitude, 100);
                            await mVoiceServerConnection?.AddOrUpdateBot(mNetworkConnection.Callsign, dto, mCancellationToken.Token)!;
                        }).ContinueWith(t =>
                        {
                            if (t.IsFaulted)
                            {
                                ErrorMessage = string.Join(",",
                                    t.Exception.InnerExceptions.Select(exception => exception.Message));
                                mNetworkConnection?.Disconnect();
                                NativeAudio.EmitSound(SoundType.Error);
                            }
                        }, mCancellationToken.Token);
                    }
                }
                catch (TaskCanceledException)
                {
                    // ignored
                }
                catch (Exception ex)
                {
                    ErrorMessage = ex.Message;
                    mNetworkConnection?.Disconnect();
                    NativeAudio.EmitSound(SoundType.Error);
                }
            }

            // This is done at the very end to ensure the TextAtis is updated before the websocket message is sent.
            await PublishAtisToWebsocket();
        }
        catch (Exception ex)
        {
            Dispatcher.UIThread.Post(() =>
            {
                Wind = null;
                Altimeter = null;
                Metar = null;
                ErrorMessage = ex.Message;
            });
        }
    }

    /// <summary>
    /// Publishes the current ATIS information to connected websocket clients.
    /// </summary>
    /// <param name="session">The connected client to publish the data to. If omitted or null the data is broadcast to all connected clients.</param>
    /// <returns>A task.</returns>
    public async Task PublishAtisToWebsocket(ClientMetadata? session = null)
    {
        await mWebsocketService.SendAtisMessage(session, new AtisMessage.AtisMessageValue
        {
            Station = mAtisStation.Identifier,
            AtisType = mAtisStation.AtisType,
            AtisLetter = AtisLetter,
            Metar = Metar?.Trim(),
            Wind = Wind?.Trim(),
            Altimeter = Altimeter?.Trim(),
            TextAtis = mAtisStation.TextAtis,
            IsNewAtis = IsNewAtis,
            NetworkConnectionStatus = NetworkConnectionStatus,
            PressureUnit = mDecodedMetar?.Pressure?.Value?.ActualUnit,
            PressureValue = mDecodedMetar?.Pressure?.Value?.ActualValue,
        });
    }

    private async Task PublishAtisToHub()
    {
        await mAtisHubConnection.PublishAtis(new AtisHubDto(mAtisStation.Identifier, mAtisStation.AtisType,
            AtisLetter, Metar?.Trim(), Wind?.Trim(), Altimeter?.Trim()));

        if (!mIsPublishAtisTriggeredInitially)
        {
            mIsPublishAtisTriggeredInitially = true;

            // ReSharper disable once AsyncVoidLambda
            mPublishAtisTimer = Observable.Interval(TimeSpan.FromMinutes(3)).Subscribe(async _ =>
            {
                await mAtisHubConnection.PublishAtis(new AtisHubDto(mAtisStation.Identifier, mAtisStation.AtisType,
                    AtisLetter, Metar?.Trim(), Wind?.Trim(), Altimeter?.Trim()));
            });
        }
    }

    private async Task HandleSelectedAtisPresetChanged(AtisPreset? preset)
    {
        try
        {
            if (preset == null)
                return;

            if (preset != mPreviousAtisPreset)
            {
                SelectedAtisPreset = preset;
                mPreviousAtisPreset = preset;

                AirportConditionsFreeText = SelectedAtisPreset.AirportConditions ?? "";
                NotamsFreeText = SelectedAtisPreset.Notams ?? "";

                HasUnsavedNotams = false;
                HasUnsavedAirportConditions = false;

                if (NetworkConnectionStatus != NetworkConnectionStatus.Connected || mNetworkConnection == null)
                    return;

                var atisBuilder = await mAtisBuilder.BuildAtis(mAtisStation, SelectedAtisPreset, AtisLetter, null,
                    mCancellationToken.Token);

                await PublishAtisToHub();
                await PublishAtisToWebsocket();

                await mAtisBuilder.UpdateIds(mAtisStation, SelectedAtisPreset, AtisLetter, mCancellationToken.Token);

                if (mAtisStation.AtisVoice.UseTextToSpeech)
                {
                    // Cancel previous request
                    await mCancellationToken.CancelAsync();
                    mCancellationToken.Dispose();
                    mCancellationToken = new CancellationTokenSource();

                    if (atisBuilder.AudioBytes != null)
                    {
                        await Task.Run(async () =>
                        {
                            var dto = AtisBotUtils.AddBotRequest(atisBuilder.AudioBytes, mAtisStation.Frequency,
                                mAtisStationAirport.Latitude, mAtisStationAirport.Longitude, 100);
                            await mVoiceServerConnection?.AddOrUpdateBot(mNetworkConnection.Callsign, dto,
                                mCancellationToken.Token)!;
                        }, mCancellationToken.Token);
                    }
                }
                else
                {
                    mAtisStation.TextAtis = atisBuilder.TextAtis?.ToUpperInvariant();
                }
            }
        }
        catch (OperationCanceledException)
        {
        }
        catch (Exception e)
        {
            Dispatcher.UIThread.Post(() =>
            {
                Wind = null;
                Altimeter = null;
                Metar = null;
                ErrorMessage = e.Message;
            });
        }
    }

    private async void HandleIsNewAtisChanged(bool isNewAtis)
    {
        await PublishAtisToWebsocket();
    }

    private async void HandleAtisLetterChanged(char atisLetter)
    {
        try
        {
            // Always publish the latest information to the websocket, even if the station isn't
            // connected or doesn't support text to speech.
            await PublishAtisToWebsocket();

            if (!mAtisStation.AtisVoice.UseTextToSpeech)
                return;

            if (NetworkConnectionStatus != NetworkConnectionStatus.Connected)
                return;

            if (SelectedAtisPreset == null)
                return;

            if (mNetworkConnection == null || mVoiceServerConnection == null)
                return;

            // Cancel previous request
            await mCancellationToken.CancelAsync();
            mCancellationToken.Dispose();
            mCancellationToken = new CancellationTokenSource();

            await Task.Run(async () =>
            {
                try
                {
                    var atisBuilder = await mAtisBuilder.BuildAtis(mAtisStation, SelectedAtisPreset, atisLetter,
                        null, mCancellationToken.Token);

                    mAtisStation.TextAtis = atisBuilder.TextAtis?.ToUpperInvariant();

                    mNetworkConnection?.SendSubscriberNotification(AtisLetter);
                    await mAtisBuilder.UpdateIds(mAtisStation, SelectedAtisPreset, AtisLetter,
                        mCancellationToken.Token);
                    await PublishAtisToHub();

                    if (atisBuilder.AudioBytes != null && mNetworkConnection != null)
                    {
                        var dto = AtisBotUtils.AddBotRequest(atisBuilder.AudioBytes, mAtisStation.Frequency,
                            mAtisStationAirport.Latitude, mAtisStationAirport.Longitude, 100);
                        mVoiceServerConnection?.AddOrUpdateBot(mNetworkConnection.Callsign, dto,
                            mCancellationToken.Token);
                    }
                }
                catch (OperationCanceledException)
                {
                }
                catch (Exception ex)
                {
                    Dispatcher.UIThread.Post(() => { ErrorMessage = ex.Message; });
                }

            }, mCancellationToken.Token);
        }
        catch (OperationCanceledException)
        {
            // ignored
        }
        catch (Exception e)
        {
            Dispatcher.UIThread.Post(() =>
            {
                Wind = null;
                Altimeter = null;
                Metar = null;
                ErrorMessage = e.Message;
            });
        }
    }

    private async void OnGetAtisReceived(object? sender, GetAtisReceived e)
    {
        // If a specific station is specified then both the station identifier and the ATIS type
        // must match to acknowledge the update.
        // If a specific station isn't specified then the request is for all stations.
        if (!string.IsNullOrEmpty(e.Station) &&
            (e.Station != mAtisStation.Identifier || e.AtisType != mAtisStation.AtisType))
        {
            return;
        }

        await PublishAtisToWebsocket(e.Session);
    }

    private void OnAcknowledgeAtisUpdateReceived(object? sender, AcknowledgeAtisUpdateReceived e)
    {
        // If a specific station is specified then both the station identifier and the ATIS type
        // must match to acknowledge the update.
        // If a specific station isn't specified then the request is for all stations.
        if (!string.IsNullOrEmpty(e.Station) &&
            (e.Station != mAtisStation.Identifier || e.AtisType != mAtisStation.AtisType))
        {
            return;
        }

        HandleAcknowledgeAtisUpdate();
    }

    private void HandleAcknowledgeAtisUpdate()
    {
        if (IsNewAtis)
        {
            IsNewAtis = false;
        }
    }

    private void AcknowledgeOrIncrementAtisLetter()
    {
        if (IsNewAtis)
        {
            IsNewAtis = false;
            return;
        }

        AtisLetter++;
        if (AtisLetter > mAtisStation.CodeRange.High)
            AtisLetter = mAtisStation.CodeRange.Low;
    }

    private void DecrementAtisLetter()
    {
        AtisLetter--;
        if (AtisLetter < mAtisStation.CodeRange.Low)
            AtisLetter = mAtisStation.CodeRange.High;
    }

    public void Disconnect()
    {
        mNetworkConnection?.Disconnect();
        NetworkConnectionStatus = NetworkConnectionStatus.Disconnected;
    }

    public void Dispose()
    {
        GC.SuppressFinalize(this);

        if (mNetworkConnection != null)
        {
            mNetworkConnection.NetworkConnectionFailed -= OnNetworkConnectionFailed;
            mNetworkConnection.NetworkErrorReceived -= OnNetworkErrorReceived;
            mNetworkConnection.NetworkConnected -= OnNetworkConnected;
            mNetworkConnection.NetworkDisconnected -= OnNetworkDisconnected;
            mNetworkConnection.ChangeServerReceived -= OnChangeServerReceived;
            mNetworkConnection.MetarResponseReceived -= OnMetarResponseReceived;
            mNetworkConnection.KillRequestReceived -= OnKillRequestedReceived;
        }

        DecrementAtisLetterCommand.Dispose();
        AcknowledgeOrIncrementAtisLetterCommand.Dispose();
        AcknowledgeAtisUpdateCommand.Dispose();
        NetworkConnectCommand.Dispose();
        VoiceRecordAtisCommand.Dispose();
        OpenStaticAirportConditionsDialogCommand.Dispose();
        OpenStaticNotamsDialogCommand.Dispose();
        SelectedPresetChangedCommand.Dispose();
        SaveAirportConditionsText.Dispose();
        SaveNotamsText.Dispose();
    }
}<|MERGE_RESOLUTION|>--- conflicted
+++ resolved
@@ -34,12 +34,7 @@
 using WatsonWebsocket;
 
 namespace Vatsim.Vatis.Ui.ViewModels;
-<<<<<<< HEAD
-
-public class AtisStationViewModel : ReactiveViewModelBase
-=======
 public class AtisStationViewModel : ReactiveViewModelBase, IDisposable
->>>>>>> 8c4eaa15
 {
     private readonly IAppConfig mAppConfig;
     private readonly IProfileRepository mProfileRepository;
