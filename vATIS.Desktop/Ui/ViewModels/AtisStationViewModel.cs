﻿using ReactiveUI;
using System;
using System.Collections.Generic;
using System.Collections.ObjectModel;
using System.Linq;
using System.Reactive;
using System.Reactive.Linq;
using System.Threading;
using System.Threading.Tasks;
using Avalonia;
using Avalonia.Controls.ApplicationLifetimes;
using Avalonia.Threading;
using AvaloniaEdit.CodeCompletion;
using AvaloniaEdit.Document;
using DynamicData;
using DynamicData.Binding;
using Vatsim.Vatis.Atis;
using Vatsim.Vatis.Config;
using Vatsim.Vatis.Events;
using Vatsim.Vatis.NavData;
using Vatsim.Vatis.Networking;
using Vatsim.Vatis.Networking.AtisHub;
using Vatsim.Vatis.Profiles;
using Vatsim.Vatis.Profiles.Models;
using Vatsim.Vatis.Sessions;
using Vatsim.Vatis.Ui.Dialogs.MessageBox;
using Vatsim.Vatis.Ui.Models;
using Vatsim.Vatis.Voice.Audio;
using Vatsim.Vatis.Voice.Network;
using Vatsim.Vatis.Voice.Utils;
using Vatsim.Vatis.Weather.Decoder.Entity;
using Vatsim.Vatis.Ui.Services;
using Vatsim.Vatis.Ui.Services.WebsocketMessages;
using WatsonWebsocket;

namespace Vatsim.Vatis.Ui.ViewModels;

public class AtisStationViewModel : ReactiveViewModelBase
{
    private readonly IAppConfig mAppConfig;
    private readonly IProfileRepository mProfileRepository;
    private readonly IAtisBuilder mAtisBuilder;
    private readonly AtisStation mAtisStation;
    private readonly IWindowFactory mWindowFactory;
    private readonly NetworkConnection? mNetworkConnection;
    private readonly IVoiceServerConnection? mVoiceServerConnection;
    private readonly IAtisHubConnection mAtisHubConnection;
    private readonly IWebsocketService mWebsocketService;

    private readonly ISessionManager mSessionManager;
    private CancellationTokenSource mCancellationToken;
    private readonly Airport mAtisStationAirport;
    private AtisPreset? mPreviousAtisPreset;
    private IDisposable? mPublishAtisTimer;
    private bool mIsPublishAtisTriggeredInitially;

    #region Reactive Properties
    private string? mId;
    public string? Id
    {
        get => mId;
        private set => this.RaiseAndSetIfChanged(ref mId, value);
    }

    private string? mIdentifier;
    public string? Identifier
    {
        get => mIdentifier;
        set => this.RaiseAndSetIfChanged(ref mIdentifier, value);
    }

    private string? mTabText;
    public string? TabText
    {
        get => mTabText;
        set => this.RaiseAndSetIfChanged(ref mTabText, value);
    }

    private char mAtisLetter = 'A';
    public char AtisLetter
    {
        get => mAtisLetter;
        set => this.RaiseAndSetIfChanged(ref mAtisLetter, value);
    }

    private bool mIsAtisLetterInputMode;
    public bool IsAtisLetterInputMode
    {
        get => mIsAtisLetterInputMode;
        set => this.RaiseAndSetIfChanged(ref mIsAtisLetterInputMode, value);
    }

    private string? mMetar;
    public string? Metar
    {
        get => mMetar;
        set => this.RaiseAndSetIfChanged(ref mMetar, value);
    }

    private string? mWind;
    public string? Wind
    {
        get => mWind;
        set => this.RaiseAndSetIfChanged(ref mWind, value);
    }

    private string? mAltimeter;
    public string? Altimeter
    {
        get => mAltimeter;
        set => this.RaiseAndSetIfChanged(ref mAltimeter, value);
    }

    private bool mIsNewAtis;
    public bool IsNewAtis
    {
        get => mIsNewAtis;
        set => this.RaiseAndSetIfChanged(ref mIsNewAtis, value);
    }

    private string mAtisTypeLabel = "";
    public string AtisTypeLabel
    {
        get => mAtisTypeLabel;
        set => this.RaiseAndSetIfChanged(ref mAtisTypeLabel, value);
    }

    private bool mIsCombinedAtis;
    public bool IsCombinedAtis
    {
        get => mIsCombinedAtis;
        private set => this.RaiseAndSetIfChanged(ref mIsCombinedAtis, value);
    }

    private ObservableCollection<AtisPreset> mAtisPresetList = [];
    public ObservableCollection<AtisPreset> AtisPresetList
    {
        get => mAtisPresetList;
        set => this.RaiseAndSetIfChanged(ref mAtisPresetList, value);
    }

    private AtisPreset? mSelectedAtisPreset;
    public AtisPreset? SelectedAtisPreset
    {
        get => mSelectedAtisPreset;
        private set => this.RaiseAndSetIfChanged(ref mSelectedAtisPreset, value);
    }

    private string? mErrorMessage;
    public string? ErrorMessage
    {
        get => mErrorMessage;
        set => this.RaiseAndSetIfChanged(ref mErrorMessage, value);
    }

    private string? AirportConditionsFreeText
    {
        get => AirportConditionsTextDocument?.Text;
        set => AirportConditionsTextDocument = new TextDocument(value);
    }

    private TextDocument? mAirportConditionsTextDocument = new();
    public TextDocument? AirportConditionsTextDocument
    {
        get => mAirportConditionsTextDocument;
        set => this.RaiseAndSetIfChanged(ref mAirportConditionsTextDocument, value);
    }

    private string? NotamsFreeText
    {
        get => mNotamsTextDocument?.Text;
        set => NotamsTextDocument = new TextDocument(value);
    }

    private TextDocument? mNotamsTextDocument = new();
    public TextDocument? NotamsTextDocument
    {
        get => mNotamsTextDocument;
        set => this.RaiseAndSetIfChanged(ref mNotamsTextDocument, value);
    }

    private bool mUseTexToSpeech;
    private bool UseTexToSpeech
    {
        get => mUseTexToSpeech;
        set => this.RaiseAndSetIfChanged(ref mUseTexToSpeech, value);
    }

    private NetworkConnectionStatus mNetworkConnectionStatus = NetworkConnectionStatus.Disconnected;
    public NetworkConnectionStatus NetworkConnectionStatus
    {
        get => mNetworkConnectionStatus;
        set => this.RaiseAndSetIfChanged(ref mNetworkConnectionStatus, value);
    }

    private List<ICompletionData> mContractionCompletionData = [];
    public List<ICompletionData> ContractionCompletionData
    {
        get => mContractionCompletionData;
        set => this.RaiseAndSetIfChanged(ref mContractionCompletionData, value);
    }

    private bool mHasUnsavedAirportConditions;
    public bool HasUnsavedAirportConditions
    {
        get => mHasUnsavedAirportConditions;
        set => this.RaiseAndSetIfChanged(ref mHasUnsavedAirportConditions, value);
    }

    private bool mHasUnsavedNotams;
    public bool HasUnsavedNotams
    {
        get => mHasUnsavedNotams;
        set => this.RaiseAndSetIfChanged(ref mHasUnsavedNotams, value);
    }
    #endregion

    public ReactiveCommand<Unit, Unit> DecrementAtisLetterCommand { get; }
    public ReactiveCommand<Unit, Unit> AcknowledgeOrIncrementAtisLetterCommand { get; }
    public ReactiveCommand<Unit, Unit> AcknowledgeAtisUpdateCommand { get; }
    public ReactiveCommand<Unit, Unit> NetworkConnectCommand { get; }
    public ReactiveCommand<Unit, Unit> VoiceRecordAtisCommand { get; }
    public ReactiveCommand<Unit, Unit> OpenStaticAirportConditionsDialogCommand { get; }
    public ReactiveCommand<Unit, Unit> OpenStaticNotamsDialogCommand { get; }
    public ReactiveCommand<AtisPreset, Unit> SelectedPresetChangedCommand { get; }
    public ReactiveCommand<Unit, Unit> SaveAirportConditionsText { get; }
    public ReactiveCommand<Unit, Unit> SaveNotamsText { get; }

    public AtisStationViewModel(AtisStation station, INetworkConnectionFactory connectionFactory, IAppConfig appConfig,
        IVoiceServerConnection voiceServerConnection, IAtisBuilder atisBuilder, IWindowFactory windowFactory,
        INavDataRepository navDataRepository, IAtisHubConnection atisHubConnection, ISessionManager sessionManager,
        IProfileRepository profileRepository, IWebsocketService websocketService)
    {
        Id = station.Id;
        Identifier = station.Identifier;
        mAtisStation = station;
        mAppConfig = appConfig;
        mAtisBuilder = atisBuilder;
        mWindowFactory = windowFactory;
        mAtisHubConnection = atisHubConnection;
        mWebsocketService = websocketService;
        mSessionManager = sessionManager;
        mProfileRepository = profileRepository;
        mCancellationToken = new CancellationTokenSource();
        mAtisStationAirport = navDataRepository.GetAirport(station.Identifier) ??
                              throw new ApplicationException($"{station.Identifier} not found in airport navdata.");

        switch (station.AtisType)
        {
            case AtisType.Arrival:
                TabText = $"{Identifier}/A";
                AtisTypeLabel = "ARR";
                break;
            case AtisType.Departure:
                TabText = $"{Identifier}/D";
                AtisTypeLabel = "DEP";
                break;
            case AtisType.Combined:
                TabText = Identifier;
                AtisTypeLabel = "";
                break;
            default:
                throw new ArgumentOutOfRangeException();
        }

        IsCombinedAtis = station.AtisType == AtisType.Combined;
        AtisPresetList = new ObservableCollection<AtisPreset>(station.Presets.OrderBy(x => x.Ordinal));

        OpenStaticAirportConditionsDialogCommand = ReactiveCommand.Create(HandleOpenAirportConditionsDialog);
        OpenStaticNotamsDialogCommand = ReactiveCommand.Create(HandleOpenStaticNotamsDialog);

        SaveAirportConditionsText = ReactiveCommand.Create(HandleSaveAirportConditionsText);
        SaveNotamsText = ReactiveCommand.Create(HandleSaveNotamsText);
        SelectedPresetChangedCommand = ReactiveCommand.CreateFromTask<AtisPreset>(HandleSelectedAtisPresetChanged);
        AcknowledgeAtisUpdateCommand = ReactiveCommand.Create(HandleAcknowledgeAtisUpdate);
        DecrementAtisLetterCommand = ReactiveCommand.Create(DecrementAtisLetter);
        AcknowledgeOrIncrementAtisLetterCommand = ReactiveCommand.Create(AcknowledgeOrIncrementAtisLetter);
        NetworkConnectCommand = ReactiveCommand.Create(HandleNetworkConnect, this.WhenAnyValue(
            x => x.SelectedAtisPreset,
            x => x.NetworkConnectionStatus,
            (atisPreset, networkStatus) => atisPreset != null && networkStatus != NetworkConnectionStatus.Connecting));
        VoiceRecordAtisCommand = ReactiveCommand.Create(HandleVoiceRecordAtisCommand,
            this.WhenAnyValue(
                x => x.Metar,
                x => x.UseTexToSpeech,
                x => x.NetworkConnectionStatus,
                (metar, voiceRecord, networkStatus) => !string.IsNullOrEmpty(metar) && voiceRecord &&
                                                       networkStatus == NetworkConnectionStatus.Connected));

        mWebsocketService.GetAtisReceived += OnGetAtisReceived;
        mWebsocketService.AcknowledgeAtisUpdateReceived += OnAcknowledgeAtisUpdateReceived;

        LoadContractionData();

        mNetworkConnection = connectionFactory.CreateConnection(mAtisStation);
        mNetworkConnection.NetworkConnectionFailed += OnNetworkConnectionFailed;
        mNetworkConnection.NetworkErrorReceived += OnNetworkErrorReceived;
        mNetworkConnection.NetworkConnected += OnNetworkConnected;
        mNetworkConnection.NetworkDisconnected += OnNetworkDisconnected;
        mNetworkConnection.ChangeServerReceived += OnChangeServerReceived;
        mNetworkConnection.MetarResponseReceived += OnMetarResponseReceived;
        mNetworkConnection.KillRequestReceived += OnKillRequestedReceived;
        mVoiceServerConnection = voiceServerConnection;

        UseTexToSpeech = !mAtisStation.AtisVoice.UseTextToSpeech;
        MessageBus.Current.Listen<AtisVoiceTypeChanged>().Subscribe(evt =>
        {
            if (evt.Id == mAtisStation.Id)
            {
                UseTexToSpeech = !evt.UseTextToSpeech;
            }
        });
        MessageBus.Current.Listen<StationPresetsChanged>().Subscribe(evt =>
        {
            if (evt.Id == mAtisStation.Id)
            {
                AtisPresetList = new ObservableCollection<AtisPreset>(mAtisStation.Presets.OrderBy(x => x.Ordinal));
            }
        });
        MessageBus.Current.Listen<ContractionsUpdated>().Subscribe(evt =>
        {
            if (evt.StationId == mAtisStation.Id)
            {
                LoadContractionData();
            }
        });
        MessageBus.Current.Listen<AtisHubAtisReceived>().Subscribe(sync =>
        {
            if (sync.Dto.StationId == station.Identifier &&
                sync.Dto.AtisType == station.AtisType &&
                NetworkConnectionStatus != NetworkConnectionStatus.Connected)
            {
                Dispatcher.UIThread.Post(() =>
                {
                    AtisLetter = sync.Dto.AtisLetter;
                    Wind = sync.Dto.Wind;
                    Altimeter = sync.Dto.Altimeter;
                    Metar = sync.Dto.Metar;
                    NetworkConnectionStatus = NetworkConnectionStatus.Observer;
                });
            }
        });
        MessageBus.Current.Listen<AtisHubExpiredAtisReceived>().Subscribe(sync =>
        {
            if (sync.Dto.StationId == mAtisStation.Identifier &&
                sync.Dto.AtisType == mAtisStation.AtisType &&
                NetworkConnectionStatus == NetworkConnectionStatus.Observer)
            {
                Dispatcher.UIThread.Post(() =>
                {
                    AtisLetter = 'A';
                    Wind = null;
                    Altimeter = null;
                    Metar = null;
                    NetworkConnectionStatus = NetworkConnectionStatus.Disconnected;
                });
            }
        });
        MessageBus.Current.Listen<HubConnected>().Subscribe(_ =>
        {
            mAtisHubConnection.SubscribeToAtis(new SubscribeDto(mAtisStation.Identifier, mAtisStation.AtisType));
        });

        this.WhenAnyValue(x => x.IsNewAtis).Subscribe(HandleIsNewAtisChanged);
        this.WhenAnyValue(x => x.AtisLetter).Subscribe(HandleAtisLetterChanged);
        this.WhenAnyValue(x => x.NetworkConnectionStatus).Skip(1).Subscribe(HandleNetworkStatusChanged);
    }

    private void HandleSaveNotamsText()
    {
        if (SelectedAtisPreset == null)
            return;

        SelectedAtisPreset.Notams = NotamsFreeText;
        mAppConfig.SaveConfig();

        HasUnsavedNotams = false;
    }

    private void HandleSaveAirportConditionsText()
    {
        if (SelectedAtisPreset == null)
            return;

        SelectedAtisPreset.AirportConditions = AirportConditionsFreeText;
        mAppConfig.SaveConfig();

        HasUnsavedAirportConditions = false;
    }

    private void LoadContractionData()
    {
        ContractionCompletionData.Clear();

        foreach (var contraction in mAtisStation.Contractions.ToList())
        {
            if (contraction is { VariableName: not null, Voice: not null })
                ContractionCompletionData.Add(new AutoCompletionData(contraction.VariableName, contraction.Voice));
        }
    }

    private void HandleOpenStaticNotamsDialog()
    {
        if (Application.Current?.ApplicationLifetime is not IClassicDesktopStyleApplicationLifetime lifetime)
            return;

        if (lifetime.MainWindow == null)
            return;

        var dlg = mWindowFactory.CreateStaticNotamsDialog();
        dlg.Topmost = lifetime.MainWindow.Topmost;
        if (dlg.DataContext is StaticNotamsDialogViewModel viewModel)
        {
            viewModel.Definitions = new ObservableCollection<StaticDefinition>(mAtisStation.NotamDefinitions);
            viewModel.ContractionCompletionData = ContractionCompletionData;

            viewModel.WhenAnyValue(x => x.IncludeBeforeFreeText).Subscribe(val =>
            {
                mAtisStation.NotamsBeforeFreeText = val;
                mAppConfig.SaveConfig();
            });

            viewModel.Definitions.ToObservableChangeSet().AutoRefresh(x => x.Enabled).Bind(out var changes).Subscribe(_ =>
            {
                mAtisStation.NotamDefinitions.Clear();
                mAtisStation.NotamDefinitions.AddRange(changes);
                mAppConfig.SaveConfig();
            });

            viewModel.Definitions.CollectionChanged += (_, _) =>
            {
                var idx = 0;
                mAtisStation.NotamDefinitions.Clear();
                foreach (var item in viewModel.Definitions)
                {
                    item.Ordinal = ++idx;
                    mAtisStation.NotamDefinitions.Add(item);
                }
                if (mSessionManager.CurrentProfile != null)
                    mProfileRepository.Save(mSessionManager.CurrentProfile);
            };
        }

        dlg.ShowDialog(lifetime.MainWindow);
    }

    private void HandleOpenAirportConditionsDialog()
    {
        if (Application.Current?.ApplicationLifetime is not IClassicDesktopStyleApplicationLifetime lifetime)
            return;

        if (lifetime.MainWindow == null)
            return;

        var dlg = mWindowFactory.CreateStaticAirportConditionsDialog();
        dlg.Topmost = lifetime.MainWindow.Topmost;
        if (dlg.DataContext is StaticAirportConditionsDialogViewModel viewModel)
        {
            viewModel.Definitions = new ObservableCollection<StaticDefinition>(mAtisStation.AirportConditionDefinitions);
            viewModel.ContractionCompletionData = ContractionCompletionData;

            viewModel.WhenAnyValue(x => x.IncludeBeforeFreeText).Subscribe(val =>
            {
                mAtisStation.AirportConditionsBeforeFreeText = val;
                mAppConfig.SaveConfig();
            });

            viewModel.Definitions.ToObservableChangeSet().AutoRefresh(x => x.Enabled).Bind(out var changes).Subscribe(_ =>
            {
                mAtisStation.AirportConditionDefinitions.Clear();
                mAtisStation.AirportConditionDefinitions.AddRange(changes);
                mAppConfig.SaveConfig();
            });

            viewModel.Definitions.CollectionChanged += (_, _) =>
            {
                var idx = 0;
                mAtisStation.AirportConditionDefinitions.Clear();
                foreach (var item in viewModel.Definitions)
                {
                    item.Ordinal = ++idx;
                    mAtisStation.AirportConditionDefinitions.Add(item);
                }
                if (mSessionManager.CurrentProfile != null)
                    mProfileRepository.Save(mSessionManager.CurrentProfile);
            };
        }

        dlg.ShowDialog(lifetime.MainWindow);
    }

    private void OnKillRequestedReceived(object? sender, KillRequestReceived e)
    {
        NativeAudio.EmitSound(SoundType.Error);

        Dispatcher.UIThread.Post(() =>
        {
            Wind = null;
            Altimeter = null;
            Metar = null;
            ErrorMessage = string.IsNullOrEmpty(e.Reason)
                ? $"Forcefully disconnected from network."
                : $"Forcefully disconnected from network: {e.Reason}";
        });
    }

    private async void HandleVoiceRecordAtisCommand()
    {
        try
        {
            if (SelectedAtisPreset == null)
                return;

            if (mNetworkConnection == null || mVoiceServerConnection == null)
                return;

            if (Application.Current?.ApplicationLifetime is IClassicDesktopStyleApplicationLifetime lifetime)
            {
                if (lifetime.MainWindow == null)
                    return;

                var window = mWindowFactory.CreateVoiceRecordAtisDialog();
                if (window.DataContext is VoiceRecordAtisDialogViewModel vm)
                {
                    var atisBuilder = await mAtisBuilder.BuildAtis(mAtisStation, SelectedAtisPreset, AtisLetter, null,
                        mCancellationToken.Token);

                    vm.AtisScript = atisBuilder.TextAtis;
                    window.Topmost = lifetime.MainWindow.Topmost;

                    if (await window.ShowDialog<bool>(lifetime.MainWindow))
                    {
                        await Task.Run(async () =>
                        {
                            var dto = AtisBotUtils.AddBotRequest(vm.AudioBuffer, mAtisStation.Frequency,
                                mAtisStationAirport.Latitude, mAtisStationAirport.Longitude, 100);
                            await mVoiceServerConnection?.AddOrUpdateBot(mNetworkConnection.Callsign, dto,
                                mCancellationToken.Token)!;

                            mAtisStation.TextAtis = atisBuilder.TextAtis;

                            mNetworkConnection?.SendSubscriberNotification(AtisLetter);
                            await mAtisBuilder.UpdateIds(mAtisStation, SelectedAtisPreset, AtisLetter,
                                mCancellationToken.Token);
                        }).ContinueWith(t =>
                        {
                            if (t.IsFaulted)
                            {
                                ErrorMessage = string.Join(",",
                                    t.Exception.InnerExceptions.Select(exception => exception.Message));
                                mNetworkConnection?.Disconnect();
                                NativeAudio.EmitSound(SoundType.Error);
                            }
                        }, mCancellationToken.Token);
                    }
                }
            }
        }
        catch (Exception e)
        {
            Dispatcher.UIThread.Post(() =>
            {
                Wind = null;
                Altimeter = null;
                Metar = null;
                ErrorMessage = e.Message;
            });
        }
    }

    private async void HandleNetworkStatusChanged(NetworkConnectionStatus status)
    {
        try
        {
            if (mVoiceServerConnection == null || mNetworkConnection == null)
                return;

            await PublishAtisToWebsocket();

            switch (status)
            {
                case NetworkConnectionStatus.Connected:
                    {
                        try
                        {
                            await mVoiceServerConnection.Connect(mAppConfig.UserId, mAppConfig.PasswordDecrypted);
                            mSessionManager.CurrentConnectionCount++;
                        }
                        catch (Exception ex)
                        {
                            ErrorMessage = ex.Message;
                        }

                        break;
                    }
                case NetworkConnectionStatus.Disconnected:
                    {
                        try
                        {
                            mSessionManager.CurrentConnectionCount =
                                Math.Max(mSessionManager.CurrentConnectionCount - 1, 0);
                            await mVoiceServerConnection.RemoveBot(mNetworkConnection.Callsign);
                            mVoiceServerConnection?.Disconnect();
                            mPublishAtisTimer?.Dispose();
                            mPublishAtisTimer = null;
                            mIsPublishAtisTriggeredInitially = false;
                        }
                        catch (Exception ex)
                        {
                            ErrorMessage = ex.Message;
                        }

                        break;
                    }
                case NetworkConnectionStatus.Connecting:
                case NetworkConnectionStatus.Observer:
                    break;
                default:
                    throw new ApplicationException("Unknown network connection status");
            }
        }
        catch (Exception e)
        {
            Dispatcher.UIThread.Post(() =>
            {
                Wind = null;
                Altimeter = null;
                Metar = null;
                ErrorMessage = e.Message;
            });
        }
    }

    private async void HandleNetworkConnect()
    {
        try
        {
            ErrorMessage = null;

            if (mAppConfig.ConfigRequired)
            {
                if (Application.Current?.ApplicationLifetime is IClassicDesktopStyleApplicationLifetime lifetime)
                {
                    if (lifetime.MainWindow == null)
                        return;

                    if (await MessageBox.ShowDialog(lifetime.MainWindow,
                            $"It looks like you haven't set your VATSIM user ID, password, and real name yet. Would you like to set them now?",
                            "Confirm", MessageBoxButton.YesNo, MessageBoxIcon.Information) == MessageBoxResult.Yes)
                    {
                        MessageBus.Current.SendMessage(new OpenGenerateSettingsDialog());
                    }
                }

                return;
            }

            if (mNetworkConnection == null)
                return;

            if (!mNetworkConnection.IsConnected)
            {
                try
                {
                    if (mSessionManager.CurrentConnectionCount >= mSessionManager.MaxConnectionCount)
                    {
                        ErrorMessage = "Maximum ATIS connections exceeded.";
                        NativeAudio.EmitSound(SoundType.Error);
                        return;
                    }

                    NetworkConnectionStatus = NetworkConnectionStatus.Connecting;
                    await mNetworkConnection.Connect();
                }
                catch (Exception e)
                {
                    NativeAudio.EmitSound(SoundType.Error);
                    ErrorMessage = e.Message;
                    mNetworkConnection?.Disconnect();
                    NetworkConnectionStatus = NetworkConnectionStatus.Disconnected;
                }
            }
            else
            {
                mNetworkConnection?.Disconnect();
                NetworkConnectionStatus = NetworkConnectionStatus.Disconnected;
            }
        }
        catch (Exception e)
        {
            Dispatcher.UIThread.Post(() =>
            {
                Wind = null;
                Altimeter = null;
                Metar = null;
                ErrorMessage = e.Message;
            });
        }
    }

    private void OnNetworkConnectionFailed(object? sender, EventArgs e)
    {
        Dispatcher.UIThread.Post(() =>
        {
            NetworkConnectionStatus = NetworkConnectionStatus.Disconnected;
            Metar = null;
            Wind = null;
            Altimeter = null;
        });
        NativeAudio.EmitSound(SoundType.Error);
    }

    private void OnNetworkErrorReceived(object? sender, NetworkErrorReceived e)
    {
        ErrorMessage = e.Error;
        NativeAudio.EmitSound(SoundType.Error);
    }

    private void OnNetworkConnected(object? sender, EventArgs e)
    {
        Dispatcher.UIThread.Post(() => NetworkConnectionStatus = NetworkConnectionStatus.Connected);
    }

    private void OnNetworkDisconnected(object? sender, EventArgs e)
    {
        mCancellationToken.Cancel();
        mCancellationToken.Dispose();
        mCancellationToken = new CancellationTokenSource();

        Dispatcher.UIThread.Post(() =>
        {
            NetworkConnectionStatus = NetworkConnectionStatus.Disconnected;
            Metar = null;
            Wind = null;
            Altimeter = null;
<<<<<<< HEAD
=======
            IsNewAtis = false;
>>>>>>> 4380ae71
        });
    }

    private void OnChangeServerReceived(object? sender, ClientEventArgs<string> e)
    {
        mNetworkConnection?.Disconnect();
        mNetworkConnection?.Connect(e.Value);
    }

    private async void OnMetarResponseReceived(object? sender, MetarResponseReceived e)
    {
        try
        {
            if (mVoiceServerConnection == null || mNetworkConnection == null)
                return;

            if (NetworkConnectionStatus == NetworkConnectionStatus.Disconnected ||
                NetworkConnectionStatus == NetworkConnectionStatus.Observer)
                return;

            if (SelectedAtisPreset == null)
                return;

            if (e.IsNewMetar)
            {
                if (!mAppConfig.SuppressNotificationSound)
                {
                    NativeAudio.EmitSound(SoundType.Notification);
                }
                AcknowledgeOrIncrementAtisLetterCommand.Execute().Subscribe();
                IsNewAtis = true;
            }

<<<<<<< HEAD
            var propertyUpdates = new TaskCompletionSource();
=======
>>>>>>> 4380ae71
            Dispatcher.UIThread.Post(() =>
            {
                Metar = e.Metar.RawMetar?.ToUpperInvariant();
                Altimeter = e.Metar.Pressure?.Value?.ActualUnit == Value.Unit.HectoPascal
                    ? "Q" + e.Metar.Pressure?.Value?.ActualValue.ToString("0000")
                    : "A" + e.Metar.Pressure?.Value?.ActualValue.ToString("0000");
                Wind = e.Metar.SurfaceWind?.RawValue;
                propertyUpdates.SetResult();
            });

            // Wait for the UI thread to finish updating the properties. Without this it's possible
            // to publish updated METAR information either via the hub or websocket with old data.
            await propertyUpdates.Task;

            if (mAtisStation.AtisVoice.UseTextToSpeech)
            {
                try
                {
                    // Cancel previous request
                    await mCancellationToken.CancelAsync();
                    mCancellationToken.Dispose();
                    mCancellationToken = new CancellationTokenSource();

                    var atisBuilder = await mAtisBuilder.BuildAtis(mAtisStation, SelectedAtisPreset, AtisLetter, null,
                        mCancellationToken.Token);

                    mAtisStation.TextAtis = atisBuilder.TextAtis?.ToUpperInvariant();

                    mNetworkConnection?.SendSubscriberNotification(AtisLetter);
                    await mAtisBuilder.UpdateIds(mAtisStation, SelectedAtisPreset, AtisLetter, mCancellationToken.Token);
                    await PublishAtisToHub();

                    if (atisBuilder.AudioBytes != null && mNetworkConnection != null)
                    {
                        await Task.Run(async () =>
                        {
                            var dto = AtisBotUtils.AddBotRequest(atisBuilder.AudioBytes, mAtisStation.Frequency,
                                mAtisStationAirport.Latitude, mAtisStationAirport.Longitude, 100);
                            await mVoiceServerConnection?.AddOrUpdateBot(mNetworkConnection.Callsign, dto, mCancellationToken.Token)!;
                        }).ContinueWith(t =>
                        {
                            if (t.IsFaulted)
                            {
                                ErrorMessage = string.Join(",",
                                    t.Exception.InnerExceptions.Select(exception => exception.Message));
                                mNetworkConnection?.Disconnect();
                                NativeAudio.EmitSound(SoundType.Error);
                            }
                        }, mCancellationToken.Token);
                    }
                }
                catch (TaskCanceledException)
                {
                    // ignored
                }
                catch (Exception ex)
                {
                    ErrorMessage = ex.Message;
                    mNetworkConnection?.Disconnect();
                    NativeAudio.EmitSound(SoundType.Error);
                }
            }

            // This is done at the very end to ensure the TextAtis is updated before the websocket message is sent.
            await PublishAtisToWebsocket();
        }
        catch (Exception ex)
        {
            Dispatcher.UIThread.Post(() =>
            {
                Wind = null;
                Altimeter = null;
                Metar = null;
                ErrorMessage = ex.Message;
            });
        }
    }

    /// <summary>
    /// Publishes the current ATIS information to connected websocket clients.
    /// </summary>
    /// <param name="session">The connected client to publish the data to. If omitted or null the data is broadcast to all connected clients.</param>
    /// <returns>A task.</returns>
    public async Task PublishAtisToWebsocket(ClientMetadata? session = null)
    {
        await mWebsocketService.SendAtisMessage(session, new AtisMessage.AtisMessageValue
        {
            Station = mAtisStation.Identifier,
            AtisType = mAtisStation.AtisType,
            AtisLetter = AtisLetter,
            Metar = Metar?.Trim(),
            Wind = Wind?.Trim(),
            Altimeter = Altimeter?.Trim(),
            TextAtis = mAtisStation.TextAtis,
            IsNewAtis = IsNewAtis,
            NetworkConnectionStatus = NetworkConnectionStatus
        });
    }

    private async Task PublishAtisToHub()
    {
        await mAtisHubConnection.PublishAtis(new AtisHubDto(mAtisStation.Identifier, mAtisStation.AtisType,
            AtisLetter, Metar?.Trim(), Wind?.Trim(), Altimeter?.Trim()));

        if (!mIsPublishAtisTriggeredInitially)
        {
            mIsPublishAtisTriggeredInitially = true;

            // ReSharper disable once AsyncVoidLambda
            mPublishAtisTimer = Observable.Interval(TimeSpan.FromMinutes(3)).Subscribe(async _ =>
            {
                await mAtisHubConnection.PublishAtis(new AtisHubDto(mAtisStation.Identifier, mAtisStation.AtisType,
                    AtisLetter, Metar?.Trim(), Wind?.Trim(), Altimeter?.Trim()));
            });
        }
    }

    private async Task HandleSelectedAtisPresetChanged(AtisPreset? preset)
    {
        try
        {
            if (preset == null)
                return;

            if (preset != mPreviousAtisPreset)
            {
                SelectedAtisPreset = preset;
                mPreviousAtisPreset = preset;

                AirportConditionsFreeText = SelectedAtisPreset.AirportConditions ?? "";
                NotamsFreeText = SelectedAtisPreset.Notams ?? "";

                HasUnsavedNotams = false;
                HasUnsavedAirportConditions = false;

                if (NetworkConnectionStatus != NetworkConnectionStatus.Connected || mNetworkConnection == null)
                    return;

                var atisBuilder = await mAtisBuilder.BuildAtis(mAtisStation, SelectedAtisPreset, AtisLetter, null,
                    mCancellationToken.Token);

                await PublishAtisToHub();
                await PublishAtisToWebsocket();

                await mAtisBuilder.UpdateIds(mAtisStation, SelectedAtisPreset, AtisLetter, mCancellationToken.Token);

                if (mAtisStation.AtisVoice.UseTextToSpeech)
                {
                    // Cancel previous request
                    await mCancellationToken.CancelAsync();
                    mCancellationToken.Dispose();
                    mCancellationToken = new CancellationTokenSource();

                    if (atisBuilder.AudioBytes != null)
                    {
                        await Task.Run(async () =>
                        {
                            var dto = AtisBotUtils.AddBotRequest(atisBuilder.AudioBytes, mAtisStation.Frequency,
                                mAtisStationAirport.Latitude, mAtisStationAirport.Longitude, 100);
                            await mVoiceServerConnection?.AddOrUpdateBot(mNetworkConnection.Callsign, dto,
                                mCancellationToken.Token)!;
                        }, mCancellationToken.Token);
                    }
                }
                else
                {
                    mAtisStation.TextAtis = atisBuilder.TextAtis?.ToUpperInvariant();
                }
            }
        }
        catch (OperationCanceledException)
        {
        }
        catch (Exception e)
        {
            Dispatcher.UIThread.Post(() =>
            {
                Wind = null;
                Altimeter = null;
                Metar = null;
                ErrorMessage = e.Message;
            });
        }
    }

    private async void HandleIsNewAtisChanged(bool isNewAtis)
    {
        await PublishAtisToWebsocket();
    }

    private async void HandleAtisLetterChanged(char atisLetter)
    {
        try
        {
            // Always publish the latest information to the websocket, even if the station isn't
            // connected or doesn't support text to speech.
            await PublishAtisToWebsocket();

            if (!mAtisStation.AtisVoice.UseTextToSpeech)
                return;

            if (NetworkConnectionStatus != NetworkConnectionStatus.Connected)
                return;

            if (SelectedAtisPreset == null)
                return;

            if (mNetworkConnection == null || mVoiceServerConnection == null)
                return;

            // Cancel previous request
            await mCancellationToken.CancelAsync();
            mCancellationToken.Dispose();
            mCancellationToken = new CancellationTokenSource();

            await Task.Run(async () =>
            {
                try
                {
                    var atisBuilder = await mAtisBuilder.BuildAtis(mAtisStation, SelectedAtisPreset, atisLetter,
                        null, mCancellationToken.Token);

                    mAtisStation.TextAtis = atisBuilder.TextAtis?.ToUpperInvariant();

                    mNetworkConnection?.SendSubscriberNotification(AtisLetter);
                    await mAtisBuilder.UpdateIds(mAtisStation, SelectedAtisPreset, AtisLetter,
                        mCancellationToken.Token);
                    await PublishAtisToHub();

                    if (atisBuilder.AudioBytes != null && mNetworkConnection != null)
                    {
                        var dto = AtisBotUtils.AddBotRequest(atisBuilder.AudioBytes, mAtisStation.Frequency,
                            mAtisStationAirport.Latitude, mAtisStationAirport.Longitude, 100);
                        mVoiceServerConnection?.AddOrUpdateBot(mNetworkConnection.Callsign, dto,
                            mCancellationToken.Token);
                    }
                }
                catch (OperationCanceledException)
                {
                }
                catch (Exception ex)
                {
                    Dispatcher.UIThread.Post(() => { ErrorMessage = ex.Message; });
                }

            }, mCancellationToken.Token);
        }
        catch (OperationCanceledException)
        {
            // ignored
        }
        catch (Exception e)
        {
            Dispatcher.UIThread.Post(() =>
            {
                Wind = null;
                Altimeter = null;
                Metar = null;
                ErrorMessage = e.Message;
            });
        }
    }

    private async void OnGetAtisReceived(object? sender, GetAtisReceived e)
    {
        // If a specific station is specified then both the station identifier and the ATIS type
        // must match to acknowledge the update.
        // If a specific station isn't specified then the request is for all stations.
        if (!string.IsNullOrEmpty(e.Station) &&
            (e.Station != mAtisStation.Identifier || e.AtisType != mAtisStation.AtisType))
        {
            return;
        }

        await PublishAtisToWebsocket(e.Session);
    }

    private void OnAcknowledgeAtisUpdateReceived(object? sender, AcknowledgeAtisUpdateReceived e)
    {
        // If a specific station is specified then both the station identifier and the ATIS type
        // must match to acknowledge the update.
        // If a specific station isn't specified then the request is for all stations.
        if (!string.IsNullOrEmpty(e.Station) &&
            (e.Station != mAtisStation.Identifier || e.AtisType != mAtisStation.AtisType))
        {
            return;
        }

        HandleAcknowledgeAtisUpdate();
    }

    private void HandleAcknowledgeAtisUpdate()
    {
        if (IsNewAtis)
        {
            IsNewAtis = false;
        }
    }

    private void AcknowledgeOrIncrementAtisLetter()
    {
        if (IsNewAtis)
        {
            IsNewAtis = false;
            return;
        }

        AtisLetter++;
        if (AtisLetter > 'Z')
            AtisLetter = 'A';
    }

    private void DecrementAtisLetter()
    {
        AtisLetter--;
        if (AtisLetter < 'A')
            AtisLetter = 'Z';
    }

    public void Disconnect()
    {
        mNetworkConnection?.Disconnect();
        NetworkConnectionStatus = NetworkConnectionStatus.Disconnected;
    }
}<|MERGE_RESOLUTION|>--- conflicted
+++ resolved
@@ -733,10 +733,7 @@
             Metar = null;
             Wind = null;
             Altimeter = null;
-<<<<<<< HEAD
-=======
             IsNewAtis = false;
->>>>>>> 4380ae71
         });
     }
 
@@ -770,10 +767,6 @@
                 IsNewAtis = true;
             }
 
-<<<<<<< HEAD
-            var propertyUpdates = new TaskCompletionSource();
-=======
->>>>>>> 4380ae71
             Dispatcher.UIThread.Post(() =>
             {
                 Metar = e.Metar.RawMetar?.ToUpperInvariant();
