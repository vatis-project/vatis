--- conflicted
+++ resolved
@@ -281,15 +281,11 @@
             {
                 Dispatcher.UIThread.Post(() =>
                 {
-<<<<<<< HEAD
                     // Validate ATIS letter to make sure it's within the configured code range.
-                    AtisLetter = sync.Dto.AtisLetter < _atisStation.CodeRange.Low ||
-                                 sync.Dto.AtisLetter > _atisStation.CodeRange.High
-                        ? _atisStation.CodeRange.Low
+                    AtisLetter = sync.Dto.AtisLetter < AtisStation.CodeRange.Low ||
+                                 sync.Dto.AtisLetter > AtisStation.CodeRange.High
+                        ? AtisStation.CodeRange.Low
                         : sync.Dto.AtisLetter;
-=======
-                    AtisLetter = AtisStation.CodeRange.Low;
->>>>>>> 628de0ce
                     Wind = null;
                     Altimeter = null;
                     Metar = null;
@@ -317,7 +313,7 @@
             if (NetworkConnectionStatus == NetworkConnectionStatus.Connected)
             {
                 _atisHubConnection.DisconnectAtis(
-                    new AtisHubDto(_atisStation.Identifier, _atisStation.AtisType, AtisLetter, isOnline: false));
+                    new AtisHubDto(AtisStation.Identifier, AtisStation.AtisType, AtisLetter, isOnline: false));
             }
 
             _voiceServerConnection.RemoveBot(_networkConnection.Callsign);
@@ -981,35 +977,8 @@
                     await ConnectToVoiceServer();
                     break;
                 case NetworkConnectionStatus.Disconnected:
-<<<<<<< HEAD
-                    {
-                        try
-                        {
-                            _sessionManager.CurrentConnectionCount =
-                                Math.Max(_sessionManager.CurrentConnectionCount - 1, 0);
-                            await _voiceServerConnection.RemoveBot(_networkConnection.Callsign);
-                            _voiceServerConnection?.Disconnect();
-
-                            await _atisHubConnection.DisconnectAtis(
-                                new AtisHubDto(_atisStation.Identifier, _atisStation.AtisType, AtisLetter, isOnline: false));
-
-                            // Dispose of the ATIS publish timer to stop further publishing.
-                            _publishAtisTimer?.Dispose();
-                            _publishAtisTimer = null;
-                        }
-                        catch (Exception ex)
-                        {
-                            Log.Error(ex, "Error disconnecting from voice server");
-                            ErrorMessage = ex.Message;
-                        }
-
-                        break;
-                    }
-
-=======
                     await DisconnectFromVoiceServer();
                     break;
->>>>>>> 628de0ce
                 case NetworkConnectionStatus.Connecting:
                 case NetworkConnectionStatus.Observer:
                     break;
@@ -1058,6 +1027,8 @@
             _sessionManager.CurrentConnectionCount = Math.Max(_sessionManager.CurrentConnectionCount - 1, 0);
             await _voiceServerConnection.RemoveBot(_networkConnection.Callsign);
             _voiceServerConnection?.Disconnect();
+
+            await _atisHubConnection.DisconnectAtis(new AtisHubDto(AtisStation.Identifier, AtisStation.AtisType, AtisLetter, isOnline: false));
 
             // Dispose of the ATIS publish timer to stop further publishing.
             if (_publishAtisTimer != null)
@@ -1400,13 +1371,8 @@
             var airportConditions = await Dispatcher.UIThread.InvokeAsync(() => AirportConditionsTextDocument?.Text);
             var notams = await Dispatcher.UIThread.InvokeAsync(() => NotamsTextDocument?.Text);
 
-<<<<<<< HEAD
-            await _atisHubConnection.PublishAtis(new AtisHubDto(_atisStation.Identifier, _atisStation.AtisType,
+            await _atisHubConnection.PublishAtis(new AtisHubDto(AtisStation.Identifier, AtisStation.AtisType,
                 AtisLetter, isOnline: true, Metar?.Trim(), Wind?.Trim(), Altimeter?.Trim(), airportConditions, notams));
-=======
-            await _atisHubConnection.PublishAtis(new AtisHubDto(AtisStation.Identifier, AtisStation.AtisType,
-                AtisLetter, Metar?.Trim(), Wind?.Trim(), Altimeter?.Trim(), airportConditions, notams));
->>>>>>> 628de0ce
         }
         catch (Exception ex)
         {
