﻿using ReactiveUI;
using System;
using System.Collections.Generic;
using System.Collections.ObjectModel;
using System.Linq;
using System.Reactive;
using System.Reactive.Linq;
using System.Threading;
using System.Threading.Tasks;
using Avalonia;
using Avalonia.Controls.ApplicationLifetimes;
using Avalonia.Threading;
using AvaloniaEdit.CodeCompletion;
using AvaloniaEdit.Document;
using DynamicData;
using DynamicData.Binding;
using Serilog;
using Vatsim.Vatis.Atis;
using Vatsim.Vatis.Config;
using Vatsim.Vatis.Events;
using Vatsim.Vatis.NavData;
using Vatsim.Vatis.Networking;
using Vatsim.Vatis.Networking.AtisHub;
using Vatsim.Vatis.Networking.AtisHub.Dto;
using Vatsim.Vatis.Profiles;
using Vatsim.Vatis.Profiles.Models;
using Vatsim.Vatis.Sessions;
using Vatsim.Vatis.Ui.Dialogs.MessageBox;
using Vatsim.Vatis.Ui.Models;
using Vatsim.Vatis.Voice.Audio;
using Vatsim.Vatis.Voice.Network;
using Vatsim.Vatis.Voice.Utils;
using Vatsim.Vatis.Weather.Decoder.Entity;
using Vatsim.Vatis.Ui.Services;
using Vatsim.Vatis.Ui.Services.WebsocketMessages;
using WatsonWebsocket;

namespace Vatsim.Vatis.Ui.ViewModels;
public class AtisStationViewModel : ReactiveViewModelBase, IDisposable
{
    private readonly IAppConfig _appConfig;
    private readonly IProfileRepository _profileRepository;
    private readonly IAtisBuilder _atisBuilder;
    private readonly AtisStation _atisStation;
    private readonly IWindowFactory _windowFactory;
    private readonly INetworkConnection? _networkConnection;
    private readonly IVoiceServerConnection? _voiceServerConnection;
    private readonly IAtisHubConnection _atisHubConnection;
    private readonly IWebsocketService _websocketService;
    private readonly ISessionManager _sessionManager;
    private CancellationTokenSource _cancellationToken;
    private readonly Airport _atisStationAirport;
    private AtisPreset? _previousAtisPreset;
    private IDisposable? _publishAtisTimer;
    private bool _isPublishAtisTriggeredInitially;
    private DecodedMetar? _decodedMetar;
    private int _notamFreeTextOffset;
    private int _airportConditionsFreeTextOffset;

    public TextSegmentCollection<TextSegment> ReadOnlyAirportConditions { get; set; }
    public TextSegmentCollection<TextSegment> ReadOnlyNotams { get; set; }

    #region Reactive Properties
    private string? _id;
    public string? Id
    {
        get => _id;
        private set => this.RaiseAndSetIfChanged(ref _id, value);
    }

    private string? _identifier;
    public string? Identifier
    {
        get => _identifier;
        set => this.RaiseAndSetIfChanged(ref _identifier, value);
    }

    private string? _tabText;
    public string? TabText
    {
        get => _tabText;
        set => this.RaiseAndSetIfChanged(ref _tabText, value);
    }

    private char _atisLetter;
    public char AtisLetter
    {
        get => _atisLetter;
        set => this.RaiseAndSetIfChanged(ref _atisLetter, value);
    }

    public CodeRangeMeta CodeRange => _atisStation.CodeRange;

    private bool _isAtisLetterInputMode;
    public bool IsAtisLetterInputMode
    {
        get => _isAtisLetterInputMode;
        set => this.RaiseAndSetIfChanged(ref _isAtisLetterInputMode, value);
    }

    private string? _metar;
    public string? Metar
    {
        get => _metar;
        set => this.RaiseAndSetIfChanged(ref _metar, value);
    }

    private string? _wind;
    public string? Wind
    {
        get => _wind;
        set => this.RaiseAndSetIfChanged(ref _wind, value);
    }

    private string? _altimeter;
    public string? Altimeter
    {
        get => _altimeter;
        set => this.RaiseAndSetIfChanged(ref _altimeter, value);
    }

    private bool _isNewAtis;
    public bool IsNewAtis
    {
        get => _isNewAtis;
        set => this.RaiseAndSetIfChanged(ref _isNewAtis, value);
    }

    private string _atisTypeLabel = "";
    public string AtisTypeLabel
    {
        get => _atisTypeLabel;
        set => this.RaiseAndSetIfChanged(ref _atisTypeLabel, value);
    }

    private bool _isCombinedAtis;
    public bool IsCombinedAtis
    {
        get => _isCombinedAtis;
        private set => this.RaiseAndSetIfChanged(ref _isCombinedAtis, value);
    }

    private ObservableCollection<AtisPreset> _atisPresetList = [];
    public ObservableCollection<AtisPreset> AtisPresetList
    {
        get => _atisPresetList;
        set => this.RaiseAndSetIfChanged(ref _atisPresetList, value);
    }

    private AtisPreset? _selectedAtisPreset;
    public AtisPreset? SelectedAtisPreset
    {
        get => _selectedAtisPreset;
        private set => this.RaiseAndSetIfChanged(ref _selectedAtisPreset, value);
    }

    private string? _errorMessage;
    public string? ErrorMessage
    {
        get => _errorMessage;
        set => this.RaiseAndSetIfChanged(ref _errorMessage, value);
    }

    private string? AirportConditionsFreeText => AirportConditionsTextDocument?.Text;

    private TextDocument? _airportConditionsTextDocument = new();
    public TextDocument? AirportConditionsTextDocument
    {
        get => _airportConditionsTextDocument;
        set => this.RaiseAndSetIfChanged(ref _airportConditionsTextDocument, value);
    }

    private string? NotamsFreeText => _notamsTextDocument?.Text;

    private TextDocument? _notamsTextDocument = new();
    public TextDocument? NotamsTextDocument
    {
        get => _notamsTextDocument;
        set => this.RaiseAndSetIfChanged(ref _notamsTextDocument, value);
    }

    private bool _useTexToSpeech;
    private bool UseTexToSpeech
    {
        get => _useTexToSpeech;
        set => this.RaiseAndSetIfChanged(ref _useTexToSpeech, value);
    }

    private NetworkConnectionStatus _networkConnectionStatus = NetworkConnectionStatus.Disconnected;
    public NetworkConnectionStatus NetworkConnectionStatus
    {
        get => _networkConnectionStatus;
        set => this.RaiseAndSetIfChanged(ref _networkConnectionStatus, value);
    }

    private List<ICompletionData> _contractionCompletionData = [];
    public List<ICompletionData> ContractionCompletionData
    {
        get => _contractionCompletionData;
        set => this.RaiseAndSetIfChanged(ref _contractionCompletionData, value);
    }

    private bool _hasUnsavedAirportConditions;
    public bool HasUnsavedAirportConditions
    {
        get => _hasUnsavedAirportConditions;
        set => this.RaiseAndSetIfChanged(ref _hasUnsavedAirportConditions, value);
    }

    private bool _hasUnsavedNotams;
    public bool HasUnsavedNotams
    {
        get => _hasUnsavedNotams;
        set => this.RaiseAndSetIfChanged(ref _hasUnsavedNotams, value);
    }

    public AtisType AtisType => _atisStation.AtisType;
    #endregion

    public ReactiveCommand<Unit, Unit> DecrementAtisLetterCommand { get; }
    public ReactiveCommand<Unit, Unit> AcknowledgeOrIncrementAtisLetterCommand { get; }
    public ReactiveCommand<Unit, Unit> AcknowledgeAtisUpdateCommand { get; }
    public ReactiveCommand<Unit, Unit> NetworkConnectCommand { get; }
    public ReactiveCommand<Unit, Unit> VoiceRecordAtisCommand { get; }
    public ReactiveCommand<Unit, Unit> OpenStaticAirportConditionsDialogCommand { get; }
    public ReactiveCommand<Unit, Unit> OpenStaticNotamsDialogCommand { get; }
    public ReactiveCommand<AtisPreset, Unit> SelectedPresetChangedCommand { get; }
    public ReactiveCommand<Unit, Unit> SaveAirportConditionsText { get; }
    public ReactiveCommand<Unit, Unit> SaveNotamsText { get; }
    public ReactiveCommand<char, Unit> SetAtisLetterCommand { get; }

    public AtisStationViewModel(AtisStation station, INetworkConnectionFactory connectionFactory, IAppConfig appConfig,
        IVoiceServerConnection voiceServerConnection, IAtisBuilder atisBuilder, IWindowFactory windowFactory,
        INavDataRepository navDataRepository, IAtisHubConnection hubConnection, ISessionManager sessionManager,
        IProfileRepository profileRepository, IWebsocketService websocketService)
    {
        Id = station.Id;
        Identifier = station.Identifier;
        _atisStation = station;
        _appConfig = appConfig;
        _atisBuilder = atisBuilder;
        _windowFactory = windowFactory;
        _websocketService = websocketService;
        _atisHubConnection = hubConnection;
        _sessionManager = sessionManager;
        _profileRepository = profileRepository;
        _cancellationToken = new CancellationTokenSource();
        _atisStationAirport = navDataRepository.GetAirport(station.Identifier) ??
                              throw new ApplicationException($"{station.Identifier} not found in airport navdata.");

        _atisLetter = _atisStation.CodeRange.Low;

        ReadOnlyAirportConditions = new TextSegmentCollection<TextSegment>(AirportConditionsTextDocument);
        ReadOnlyNotams = new TextSegmentCollection<TextSegment>(NotamsTextDocument);

        switch (station.AtisType)
        {
            case AtisType.Arrival:
                TabText = $"{Identifier}/A";
                AtisTypeLabel = "ARR";
                break;
            case AtisType.Departure:
                TabText = $"{Identifier}/D";
                AtisTypeLabel = "DEP";
                break;
            case AtisType.Combined:
                TabText = Identifier;
                AtisTypeLabel = "";
                break;
            default:
                throw new ArgumentOutOfRangeException();
        }

        IsCombinedAtis = station.AtisType == AtisType.Combined;
        AtisPresetList = new ObservableCollection<AtisPreset>(station.Presets.OrderBy(x => x.Ordinal));

        OpenStaticAirportConditionsDialogCommand = ReactiveCommand.CreateFromTask(HandleOpenAirportConditionsDialog);
        OpenStaticNotamsDialogCommand = ReactiveCommand.CreateFromTask(HandleOpenStaticNotamsDialog);

        SetAtisLetterCommand = ReactiveCommand.Create<char>(HandleSetAtisLetter);
        SaveAirportConditionsText = ReactiveCommand.Create(HandleSaveAirportConditionsText);
        SaveNotamsText = ReactiveCommand.Create(HandleSaveNotamsText);
        SelectedPresetChangedCommand = ReactiveCommand.CreateFromTask<AtisPreset>(HandleSelectedAtisPresetChanged);
        AcknowledgeAtisUpdateCommand = ReactiveCommand.Create(HandleAcknowledgeAtisUpdate);
        DecrementAtisLetterCommand = ReactiveCommand.Create(DecrementAtisLetter);
        AcknowledgeOrIncrementAtisLetterCommand = ReactiveCommand.Create(AcknowledgeOrIncrementAtisLetter);
        NetworkConnectCommand = ReactiveCommand.Create(HandleNetworkConnect, this.WhenAnyValue(
            x => x.SelectedAtisPreset,
            x => x.NetworkConnectionStatus,
            (atisPreset, networkStatus) => atisPreset != null && networkStatus != NetworkConnectionStatus.Connecting));
        VoiceRecordAtisCommand = ReactiveCommand.Create(HandleVoiceRecordAtisCommand,
            this.WhenAnyValue(
                x => x.Metar,
                x => x.UseTexToSpeech,
                x => x.NetworkConnectionStatus,
                (metar, voiceRecord, networkStatus) => !string.IsNullOrEmpty(metar) && voiceRecord &&
                                                       networkStatus == NetworkConnectionStatus.Connected));

        _websocketService.GetAtisReceived += OnGetAtisReceived;
        _websocketService.AcknowledgeAtisUpdateReceived += OnAcknowledgeAtisUpdateReceived;

        LoadContractionData();

        _networkConnection = connectionFactory.CreateConnection(_atisStation);
        _networkConnection.NetworkConnectionFailed += OnNetworkConnectionFailed;
        _networkConnection.NetworkErrorReceived += OnNetworkErrorReceived;
        _networkConnection.NetworkConnected += OnNetworkConnected;
        _networkConnection.NetworkDisconnected += OnNetworkDisconnected;
        _networkConnection.ChangeServerReceived += OnChangeServerReceived;
        _networkConnection.MetarResponseReceived += OnMetarResponseReceived;
        _networkConnection.KillRequestReceived += OnKillRequestedReceived;
        _voiceServerConnection = voiceServerConnection;

        UseTexToSpeech = !_atisStation.AtisVoice.UseTextToSpeech;
        MessageBus.Current.Listen<AtisVoiceTypeChanged>().Subscribe(evt =>
        {
            if (evt.Id == _atisStation.Id)
            {
                UseTexToSpeech = !evt.UseTextToSpeech;
            }
        });
        MessageBus.Current.Listen<StationPresetsChanged>().Subscribe(evt =>
        {
            if (evt.Id == _atisStation.Id)
            {
                AtisPresetList = new ObservableCollection<AtisPreset>(_atisStation.Presets.OrderBy(x => x.Ordinal));
            }
        });
        MessageBus.Current.Listen<ContractionsUpdated>().Subscribe(evt =>
        {
            if (evt.StationId == _atisStation.Id)
            {
                LoadContractionData();
            }
        });
        MessageBus.Current.Listen<AtisHubAtisReceived>().Subscribe(sync =>
        {
            if (sync.Dto.StationId == station.Identifier &&
                sync.Dto.AtisType == station.AtisType &&
                NetworkConnectionStatus != NetworkConnectionStatus.Connected)
            {
                Dispatcher.UIThread.Post(() =>
                {
                    AtisLetter = sync.Dto.AtisLetter;
                    Wind = sync.Dto.Wind;
                    Altimeter = sync.Dto.Altimeter;
                    Metar = sync.Dto.Metar;
                    NetworkConnectionStatus = NetworkConnectionStatus.Observer;
                });
            }
        });
        MessageBus.Current.Listen<AtisHubExpiredAtisReceived>().Subscribe(sync =>
        {
            if (sync.Dto.StationId == _atisStation.Identifier &&
                sync.Dto.AtisType == _atisStation.AtisType &&
                NetworkConnectionStatus == NetworkConnectionStatus.Observer)
            {
                Dispatcher.UIThread.Post(() =>
                {
                    AtisLetter = _atisStation.CodeRange.Low;
                    Wind = null;
                    Altimeter = null;
                    Metar = null;
                    NetworkConnectionStatus = NetworkConnectionStatus.Disconnected;
                });
            }
        });
        MessageBus.Current.Listen<HubConnected>().Subscribe(_ =>
        {
            _atisHubConnection.SubscribeToAtis(new SubscribeDto(_atisStation.Identifier, _atisStation.AtisType));
        });

        this.WhenAnyValue(x => x.IsNewAtis).Subscribe(HandleIsNewAtisChanged);
        this.WhenAnyValue(x => x.AtisLetter).Subscribe(HandleAtisLetterChanged);
        this.WhenAnyValue(x => x.NetworkConnectionStatus).Skip(1).Subscribe(HandleNetworkStatusChanged);
    }

    private void HandleSetAtisLetter(char letter)
    {
        if (letter < _atisStation.CodeRange.Low || letter > _atisStation.CodeRange.High)
            return;
        AtisLetter = letter;
    }

    private void HandleSaveNotamsText()
    {
        if (SelectedAtisPreset == null)
            return;

        SelectedAtisPreset.Notams = NotamsFreeText?[_notamFreeTextOffset..];
        if (_sessionManager.CurrentProfile != null)
            _profileRepository.Save(_sessionManager.CurrentProfile);

        HasUnsavedNotams = false;
    }

    private void HandleSaveAirportConditionsText()
    {
        if (SelectedAtisPreset == null)
            return;

        SelectedAtisPreset.AirportConditions = AirportConditionsFreeText?[_airportConditionsFreeTextOffset..];
        if (_sessionManager.CurrentProfile != null)
            _profileRepository.Save(_sessionManager.CurrentProfile);

        HasUnsavedAirportConditions = false;
    }

    private void LoadContractionData()
    {
        ContractionCompletionData.Clear();

        foreach (var contraction in _atisStation.Contractions.ToList())
        {
            if (contraction is { VariableName: not null, Voice: not null })
                ContractionCompletionData.Add(new AutoCompletionData(contraction.VariableName, contraction.Voice));
        }
    }

    private async Task HandleOpenStaticNotamsDialog()
    {
        if (Application.Current?.ApplicationLifetime is not IClassicDesktopStyleApplicationLifetime lifetime)
            return;

        if (lifetime.MainWindow == null)
            return;

        var dlg = _windowFactory.CreateStaticNotamsDialog();
        dlg.Topmost = lifetime.MainWindow.Topmost;
        if (dlg.DataContext is StaticNotamsDialogViewModel viewModel)
        {
            viewModel.Definitions = new ObservableCollection<StaticDefinition>(_atisStation.NotamDefinitions);
            viewModel.ContractionCompletionData = ContractionCompletionData;

            viewModel.WhenAnyValue(x => x.IncludeBeforeFreeText).Subscribe(val =>
            {
                _atisStation.NotamsBeforeFreeText = val;
                if (_sessionManager.CurrentProfile != null)
                    _profileRepository.Save(_sessionManager.CurrentProfile);
            });

            viewModel.Definitions.ToObservableChangeSet().AutoRefresh(x => x.Enabled).Bind(out var changes).Subscribe(_ =>
            {
                _atisStation.NotamDefinitions.Clear();
                _atisStation.NotamDefinitions.AddRange(changes);
                if (_sessionManager.CurrentProfile != null)
                    _profileRepository.Save(_sessionManager.CurrentProfile);
            });

            viewModel.Definitions.CollectionChanged += (_, _) =>
            {
                var idx = 0;
                _atisStation.NotamDefinitions.Clear();
                foreach (var item in viewModel.Definitions)
                {
                    item.Ordinal = ++idx;
                    _atisStation.NotamDefinitions.Add(item);
                }
                if (_sessionManager.CurrentProfile != null)
                    _profileRepository.Save(_sessionManager.CurrentProfile);
            };
        }

        await dlg.ShowDialog(lifetime.MainWindow);

        // Update the free-form text area after the dialog is closed
        PopulateNotams();
    }

    private async Task HandleOpenAirportConditionsDialog()
    {
        if (Application.Current?.ApplicationLifetime is not IClassicDesktopStyleApplicationLifetime lifetime)
            return;

        if (lifetime.MainWindow == null)
            return;

        var dlg = _windowFactory.CreateStaticAirportConditionsDialog();
        dlg.Topmost = lifetime.MainWindow.Topmost;
        if (dlg.DataContext is StaticAirportConditionsDialogViewModel viewModel)
        {
            viewModel.Definitions = new ObservableCollection<StaticDefinition>(_atisStation.AirportConditionDefinitions);
            viewModel.ContractionCompletionData = ContractionCompletionData;

            viewModel.WhenAnyValue(x => x.IncludeBeforeFreeText).Subscribe(val =>
            {
                _atisStation.AirportConditionsBeforeFreeText = val;
                if (_sessionManager.CurrentProfile != null)
                    _profileRepository.Save(_sessionManager.CurrentProfile);
            });

            viewModel.Definitions.ToObservableChangeSet().AutoRefresh(x => x.Enabled).Bind(out var changes).Subscribe(_ =>
            {
                _atisStation.AirportConditionDefinitions.Clear();
                _atisStation.AirportConditionDefinitions.AddRange(changes);
                if (_sessionManager.CurrentProfile != null)
                    _profileRepository.Save(_sessionManager.CurrentProfile);
            });

            viewModel.Definitions.CollectionChanged += (_, _) =>
            {
                var idx = 0;
                _atisStation.AirportConditionDefinitions.Clear();
                foreach (var item in viewModel.Definitions)
                {
                    item.Ordinal = ++idx;
                    _atisStation.AirportConditionDefinitions.Add(item);
                }
                if (_sessionManager.CurrentProfile != null)
                    _profileRepository.Save(_sessionManager.CurrentProfile);
            };
        }

        await dlg.ShowDialog(lifetime.MainWindow);

        // Update the free-form text area after the dialog is closed
        PopulateAirportConditions();
    }

    private void OnKillRequestedReceived(object? sender, KillRequestReceived e)
    {
        NativeAudio.EmitSound(SoundType.Error);

        Dispatcher.UIThread.Post(() =>
        {
            Wind = null;
            Altimeter = null;
            Metar = null;
            ErrorMessage = string.IsNullOrEmpty(e.Reason)
                ? $"Forcefully disconnected from network."
                : $"Forcefully disconnected from network: {e.Reason}";
        });
    }

    private async void HandleVoiceRecordAtisCommand()
    {
        try
        {
            if (SelectedAtisPreset == null)
                return;

            if (_networkConnection == null || _voiceServerConnection == null)
                return;

            if (_decodedMetar == null)
                return;

            if (Application.Current?.ApplicationLifetime is IClassicDesktopStyleApplicationLifetime lifetime)
            {
                if (lifetime.MainWindow == null)
                    return;

                var window = _windowFactory.CreateVoiceRecordAtisDialog();
                if (window.DataContext is VoiceRecordAtisDialogViewModel vm)
                {
                    var textAtis = await _atisBuilder.BuildTextAtis(_atisStation, SelectedAtisPreset, AtisLetter, _decodedMetar,
                        _cancellationToken.Token);

                    vm.AtisScript = textAtis;
                    window.Topmost = lifetime.MainWindow.Topmost;

                    if (await window.ShowDialog<bool>(lifetime.MainWindow))
                    {
                        await Task.Run(async () =>
                        {
<<<<<<< HEAD
                            mAtisStation.TextAtis = atisBuilder.TextAtis;

                            await PublishAtisToHub();
                            mNetworkConnection.SendSubscriberNotification(AtisLetter);
                            await mAtisBuilder.UpdateIds(mAtisStation, SelectedAtisPreset, AtisLetter,
                                mCancellationToken.Token);

                            var dto = AtisBotUtils.AddBotRequest(vm.AudioBuffer, mAtisStation.Frequency,
                                mAtisStationAirport.Latitude, mAtisStationAirport.Longitude, 100);
                            await mVoiceServerConnection?.AddOrUpdateBot(mNetworkConnection.Callsign, dto,
                                mCancellationToken.Token)!;
=======
                            _atisStation.TextAtis = textAtis;

                            await PublishAtisToHub();
                            _networkConnection.SendSubscriberNotification(AtisLetter);
                            await _atisBuilder.UpdateIds(_atisStation, SelectedAtisPreset, AtisLetter,
                                _cancellationToken.Token);

                            var dto = AtisBotUtils.AddBotRequest(vm.AudioBuffer, _atisStation.Frequency,
                                _atisStationAirport.Latitude, _atisStationAirport.Longitude, 100);
                            await _voiceServerConnection?.AddOrUpdateBot(_networkConnection.Callsign, dto,
                                _cancellationToken.Token)!;
>>>>>>> 307e7a74
                        }).ContinueWith(t =>
                        {
                            if (t.IsFaulted)
                            {
                                ErrorMessage = string.Join(",",
                                    t.Exception.InnerExceptions.Select(exception => exception.Message));
                                _networkConnection?.Disconnect();
                                NativeAudio.EmitSound(SoundType.Error);
                            }
                        }, _cancellationToken.Token);
                    }
                }
            }
        }
        catch (Exception e)
        {
            Dispatcher.UIThread.Post(() =>
            {
                Wind = null;
                Altimeter = null;
                Metar = null;
                ErrorMessage = e.Message;
            });
        }
    }

    private async void HandleNetworkStatusChanged(NetworkConnectionStatus status)
    {
        try
        {
            if (_voiceServerConnection == null || _networkConnection == null)
                return;

            await PublishAtisToWebsocket();

            switch (status)
            {
                case NetworkConnectionStatus.Connected:
                    {
                        try
                        {
                            await _voiceServerConnection.Connect(_appConfig.UserId, _appConfig.PasswordDecrypted);
                            _sessionManager.CurrentConnectionCount++;
                        }
                        catch (Exception ex)
                        {
                            ErrorMessage = ex.Message;
                        }

                        break;
                    }
                case NetworkConnectionStatus.Disconnected:
                    {
                        try
                        {
                            _sessionManager.CurrentConnectionCount =
                                Math.Max(_sessionManager.CurrentConnectionCount - 1, 0);
                            await _voiceServerConnection.RemoveBot(_networkConnection.Callsign);
                            _voiceServerConnection?.Disconnect();
                            _publishAtisTimer?.Dispose();
                            _publishAtisTimer = null;
                            _isPublishAtisTriggeredInitially = false;
                        }
                        catch (Exception ex)
                        {
                            ErrorMessage = ex.Message;
                        }

                        break;
                    }
                case NetworkConnectionStatus.Connecting:
                case NetworkConnectionStatus.Observer:
                    break;
                default:
                    throw new ApplicationException("Unknown network connection status");
            }
        }
        catch (Exception e)
        {
            Dispatcher.UIThread.Post(() =>
            {
                Wind = null;
                Altimeter = null;
                Metar = null;
                ErrorMessage = e.Message;
            });
        }
    }

    private async void HandleNetworkConnect()
    {
        try
        {
            ErrorMessage = null;

            if (_appConfig.ConfigRequired)
            {
                if (Application.Current?.ApplicationLifetime is IClassicDesktopStyleApplicationLifetime lifetime)
                {
                    if (lifetime.MainWindow == null)
                        return;

                    if (await MessageBox.ShowDialog(lifetime.MainWindow,
                            $"It looks like you haven't set your VATSIM user ID, password, and real name yet. Would you like to set them now?",
                            "Confirm", MessageBoxButton.YesNo, MessageBoxIcon.Information) == MessageBoxResult.Yes)
                    {
                        MessageBus.Current.SendMessage(new OpenGenerateSettingsDialog());
                    }
                }

                return;
            }

            if (_networkConnection == null)
                return;

            if (!_networkConnection.IsConnected)
            {
                try
                {
                    if (_sessionManager.CurrentConnectionCount >= _sessionManager.MaxConnectionCount)
                    {
                        ErrorMessage = "Maximum ATIS connections exceeded.";
                        NativeAudio.EmitSound(SoundType.Error);
                        return;
                    }

                    NetworkConnectionStatus = NetworkConnectionStatus.Connecting;
                    await _networkConnection.Connect();
                }
                catch (Exception e)
                {
                    NativeAudio.EmitSound(SoundType.Error);
                    ErrorMessage = e.Message;
                    _networkConnection?.Disconnect();
                    NetworkConnectionStatus = NetworkConnectionStatus.Disconnected;
                }
            }
            else
            {
                _networkConnection?.Disconnect();
                NetworkConnectionStatus = NetworkConnectionStatus.Disconnected;
            }
        }
        catch (Exception e)
        {
            Dispatcher.UIThread.Post(() =>
            {
                Wind = null;
                Altimeter = null;
                Metar = null;
                ErrorMessage = e.Message;
            });
        }
    }

    private void OnNetworkConnectionFailed(object? sender, EventArgs e)
    {
        Dispatcher.UIThread.Post(() =>
        {
            NetworkConnectionStatus = NetworkConnectionStatus.Disconnected;
            Metar = null;
            Wind = null;
            Altimeter = null;
        });
        NativeAudio.EmitSound(SoundType.Error);
    }

    private void OnNetworkErrorReceived(object? sender, NetworkErrorReceived e)
    {
        ErrorMessage = e.Error;
        NativeAudio.EmitSound(SoundType.Error);
    }

    private void OnNetworkConnected(object? sender, EventArgs e)
    {
        Dispatcher.UIThread.Post(() => NetworkConnectionStatus = NetworkConnectionStatus.Connected);
    }

    private void OnNetworkDisconnected(object? sender, EventArgs e)
    {
        _cancellationToken.Cancel();
        _cancellationToken.Dispose();
        _cancellationToken = new CancellationTokenSource();

        _decodedMetar = null;

        Dispatcher.UIThread.Post(() =>
        {
            NetworkConnectionStatus = NetworkConnectionStatus.Disconnected;
            Metar = null;
            Wind = null;
            Altimeter = null;
            IsNewAtis = false;
        });
    }

    private void OnChangeServerReceived(object? sender, ClientEventArgs<string> e)
    {
        _networkConnection?.Disconnect();
        _networkConnection?.Connect(e.Value);
    }

    private async void OnMetarResponseReceived(object? sender, MetarResponseReceived e)
    {
        try
        {
            if (_voiceServerConnection == null || _networkConnection == null)
                return;

            if (NetworkConnectionStatus == NetworkConnectionStatus.Disconnected ||
                NetworkConnectionStatus == NetworkConnectionStatus.Observer)
                return;

            if (SelectedAtisPreset == null)
                return;

            if (e.IsNewMetar)
            {
                IsNewAtis = false;
                if (!_appConfig.SuppressNotificationSound)
                {
                    NativeAudio.EmitSound(SoundType.Notification);
                }
                AcknowledgeOrIncrementAtisLetterCommand.Execute().Subscribe();
                IsNewAtis = true;
            }

            // Save the decoded metar so its individual properties can be sent to clients
            // connected via the websocket.
            _decodedMetar = e.Metar;

            var propertyUpdates = new TaskCompletionSource();
            Dispatcher.UIThread.Post(() =>
            {
                Metar = e.Metar.RawMetar?.ToUpperInvariant();
                Altimeter = e.Metar.Pressure?.Value?.ActualUnit == Value.Unit.HectoPascal
                    ? "Q" + e.Metar.Pressure?.Value?.ActualValue.ToString("0000")
                    : "A" + e.Metar.Pressure?.Value?.ActualValue.ToString("0000");
                Wind = e.Metar.SurfaceWind?.RawValue;
                propertyUpdates.SetResult();
            });

            // Wait for the UI thread to finish updating the properties. Without this it's possible
            // to publish updated METAR information either via the hub or websocket with old data.
            await propertyUpdates.Task;

            if (_atisStation.AtisVoice.UseTextToSpeech)
            {
                try
                {
                    // Cancel previous request
                    await _cancellationToken.CancelAsync();
                    _cancellationToken.Dispose();
                    _cancellationToken = new CancellationTokenSource();

                    var textAtis = await _atisBuilder.BuildTextAtis(_atisStation, SelectedAtisPreset, AtisLetter, e.Metar,
                        _cancellationToken.Token);

                    _atisStation.TextAtis = textAtis?.ToUpperInvariant();

<<<<<<< HEAD
                    mAtisStation.TextAtis = atisBuilder.TextAtis?.ToUpperInvariant();

=======
                    await PublishAtisToWebsocket();
>>>>>>> 307e7a74
                    await PublishAtisToHub();
                    _networkConnection?.SendSubscriberNotification(AtisLetter);
                    await _atisBuilder.UpdateIds(_atisStation, SelectedAtisPreset, AtisLetter, _cancellationToken.Token);

                    var voiceAtis = await _atisBuilder.BuildVoiceAtis(_atisStation, SelectedAtisPreset, AtisLetter,
                        e.Metar, _cancellationToken.Token);

                    if (voiceAtis.AudioBytes != null && _networkConnection != null)
                    {
                        await Task.Run(async () =>
                        {
                            var dto = AtisBotUtils.AddBotRequest(voiceAtis.AudioBytes, _atisStation.Frequency,
                                _atisStationAirport.Latitude, _atisStationAirport.Longitude, 100);
                            await _voiceServerConnection?.AddOrUpdateBot(_networkConnection.Callsign, dto, _cancellationToken.Token)!;
                        }).ContinueWith(t =>
                        {
                            if (t.IsFaulted)
                            {
                                ErrorMessage = string.Join(",",
                                    t.Exception.InnerExceptions.Select(exception => exception.Message));
                                _networkConnection?.Disconnect();
                                NativeAudio.EmitSound(SoundType.Error);
                            }
                        }, _cancellationToken.Token);
                    }
                }
                catch (TaskCanceledException)
                {
                    // ignored
                }
                catch (Exception ex)
                {
                    ErrorMessage = ex.Message;
                    _networkConnection?.Disconnect();
                    NativeAudio.EmitSound(SoundType.Error);
                }
            }
        }
        catch (Exception ex)
        {
            Dispatcher.UIThread.Post(() =>
            {
                Wind = null;
                Altimeter = null;
                Metar = null;
                ErrorMessage = ex.Message;
            });
        }
    }

    /// <summary>
    /// Publishes the current ATIS information to connected websocket clients.
    /// </summary>
    /// <param name="session">The connected client to publish the data to. If omitted or null the data is broadcast to all connected clients.</param>
    /// <returns>A task.</returns>
    private async Task PublishAtisToWebsocket(ClientMetadata? session = null)
    {
        await _websocketService.SendAtisMessage(session, new AtisMessage.AtisMessageValue
        {
            Station = _atisStation.Identifier,
            AtisType = _atisStation.AtisType,
            AtisLetter = AtisLetter,
            Metar = Metar?.Trim(),
            Wind = Wind?.Trim(),
            Altimeter = Altimeter?.Trim(),
            TextAtis = _atisStation.TextAtis,
            IsNewAtis = IsNewAtis,
            NetworkConnectionStatus = NetworkConnectionStatus,
<<<<<<< HEAD
            Pressure = mDecodedMetar?.Pressure?.Value ?? null,
            Ceiling = mDecodedMetar?.Ceiling?.BaseHeight ?? null,
            PrevailingVisibility = mDecodedMetar?.Visibility?.PrevailingVisibility ?? null
=======
            PressureUnit = _decodedMetar?.Pressure?.Value?.ActualUnit,
            PressureValue = _decodedMetar?.Pressure?.Value?.ActualValue,
>>>>>>> 307e7a74
        });
    }

    private async Task PublishAtisToHub()
    {
        await _atisHubConnection.PublishAtis(new AtisHubDto(_atisStation.Identifier, _atisStation.AtisType,
            AtisLetter, Metar?.Trim(), Wind?.Trim(), Altimeter?.Trim()));

        // Setup timer to re-publish ATIS every 3 minutes to keep it active in the hub cache
        if (!_isPublishAtisTriggeredInitially)
        {
            _isPublishAtisTriggeredInitially = true;

            // ReSharper disable once AsyncVoidLambda
            _publishAtisTimer = Observable.Interval(TimeSpan.FromMinutes(3)).Subscribe(async _ =>
            {
                await _atisHubConnection.PublishAtis(new AtisHubDto(_atisStation.Identifier, _atisStation.AtisType,
                    AtisLetter, Metar?.Trim(), Wind?.Trim(), Altimeter?.Trim()));
            });
        }
    }

    private async Task HandleSelectedAtisPresetChanged(AtisPreset? preset)
    {
        try
        {
            if (preset == null)
                return;

            if (preset != _previousAtisPreset)
            {
                SelectedAtisPreset = preset;
                _previousAtisPreset = preset;

                PopulateAirportConditions();
                PopulateNotams();

                HasUnsavedNotams = false;
                HasUnsavedAirportConditions = false;

                if (NetworkConnectionStatus != NetworkConnectionStatus.Connected || _networkConnection == null)
                    return;

                if (_decodedMetar == null)
                    return;

<<<<<<< HEAD
                var atisBuilder = await mAtisBuilder.BuildAtis(mAtisStation, SelectedAtisPreset, AtisLetter, mDecodedMetar,
                    mCancellationToken.Token);

                mAtisStation.TextAtis = atisBuilder.TextAtis?.ToUpperInvariant();
=======
                var textAtis = await _atisBuilder.BuildTextAtis(_atisStation, SelectedAtisPreset, AtisLetter, _decodedMetar,
                    _cancellationToken.Token);

                _atisStation.TextAtis = textAtis?.ToUpperInvariant();
>>>>>>> 307e7a74

                await PublishAtisToHub();
                await PublishAtisToWebsocket();
                await _atisBuilder.UpdateIds(_atisStation, SelectedAtisPreset, AtisLetter, _cancellationToken.Token);

                if (_atisStation.AtisVoice.UseTextToSpeech)
                {
                    // Cancel previous request
                    await _cancellationToken.CancelAsync();
                    _cancellationToken.Dispose();
                    _cancellationToken = new CancellationTokenSource();

                    var voiceAtis = await _atisBuilder.BuildVoiceAtis(_atisStation, SelectedAtisPreset, AtisLetter,
                        _decodedMetar, _cancellationToken.Token);

                    if (voiceAtis.AudioBytes != null)
                    {
                        await Task.Run(async () =>
                        {
                            var dto = AtisBotUtils.AddBotRequest(voiceAtis.AudioBytes, _atisStation.Frequency,
                                _atisStationAirport.Latitude, _atisStationAirport.Longitude, 100);
                            await _voiceServerConnection?.AddOrUpdateBot(_networkConnection.Callsign, dto,
                                _cancellationToken.Token)!;
                        }, _cancellationToken.Token);
                    }
                }
            }
        }
        catch (OperationCanceledException)
        {
        }
        catch (Exception e)
        {
            Dispatcher.UIThread.Post(() =>
            {
                Wind = null;
                Altimeter = null;
                Metar = null;
                ErrorMessage = e.Message;
            });
        }
    }

    private void PopulateNotams()
    {
        if (NotamsTextDocument == null)
            return;

        // Clear the list of read-only NOTAM text segments.
        ReadOnlyNotams.Clear();

        // Retrieve and sort enabled static NOTAM definitions by their ordinal value.
        var staticDefinitions = _atisStation.NotamDefinitions
            .Where(x => x.Enabled)
            .OrderBy(x => x.Ordinal)
            .ToList();

        // Start with an empty document.
        NotamsTextDocument.Text = "";

        // Reset offset
        _notamFreeTextOffset = 0;

        // If static NOTAM definitions exist, insert them into the document.
        if (staticDefinitions.Count > 0)
        {
            // Combine static NOTAM definitions into a single string, separated by periods.
            var staticDefinitionsString = string.Join(". ", staticDefinitions) + ". ";

            // Insert static NOTAM definitions at the beginning of the document.
            NotamsTextDocument.Insert(0, staticDefinitionsString);

            // Add the static NOTAM range to the read-only list to prevent modification.
            ReadOnlyNotams.Add(new TextSegment
            {
                StartOffset = 0,
                EndOffset = staticDefinitionsString.Length
            });

            // Update the starting index for the next insertion.
            _notamFreeTextOffset = staticDefinitionsString.Length;
        }

        // Always append the free-form NOTAM text after the static definitions (if any).
        if (!string.IsNullOrEmpty(SelectedAtisPreset?.Notams))
        {
            NotamsTextDocument.Insert(_notamFreeTextOffset, SelectedAtisPreset?.Notams);
        }
    }

    private void PopulateAirportConditions()
    {
        if (AirportConditionsTextDocument == null)
            return;

        // Clear the list of read-only NOTAM text segments.
        ReadOnlyAirportConditions.Clear();

        // Retrieve and sort enabled static airport conditions by their ordinal value.
        var staticDefinitions = _atisStation.AirportConditionDefinitions
            .Where(x => x.Enabled)
            .OrderBy(x => x.Ordinal)
            .ToList();

        // Start with an empty document.
        AirportConditionsTextDocument.Text = "";

        // Reset offset
        _airportConditionsFreeTextOffset = 0;

        // If static airport conditions exist, insert them into the document.
        if (staticDefinitions.Count > 0)
        {
            // Combine static airport conditions into a single string, separated by periods.
            // A trailing space is added to ensure proper spacing between the static definitions
            // and the subsequent free-form text.
            var staticDefinitionsString = string.Join(". ", staticDefinitions) + ". ";

            // Insert static airport conditions at the beginning of the document.
            AirportConditionsTextDocument.Insert(0, staticDefinitionsString);

            // Add the static airport conditions to the read-only list to prevent modification.
            ReadOnlyAirportConditions.Add(new TextSegment
            {
                StartOffset = 0,
                EndOffset = staticDefinitionsString.Length
            });

            // Update the starting index for the next insertion.
            _airportConditionsFreeTextOffset = staticDefinitionsString.Length;
        }

        // Always append the free-form airport conditions after the static definitions (if any).
        if (!string.IsNullOrEmpty(SelectedAtisPreset?.AirportConditions))
        {
            AirportConditionsTextDocument.Insert(_airportConditionsFreeTextOffset,
                SelectedAtisPreset?.AirportConditions);
        }
    }

    private async void HandleIsNewAtisChanged(bool isNewAtis)
    {
        try
        {
            await PublishAtisToWebsocket();
        }
        catch (Exception e)
        {
            Log.Error(e, "Error in HandleIsNewAtisChanged");
        }
    }

    private async void HandleAtisLetterChanged(char atisLetter)
    {
        try
        {
            // Always publish the latest information to the websocket, even if the station isn't
            // connected or doesn't support text to speech.
            await PublishAtisToWebsocket();

            if (!_atisStation.AtisVoice.UseTextToSpeech)
                return;

            if (NetworkConnectionStatus != NetworkConnectionStatus.Connected)
                return;

            if (SelectedAtisPreset == null)
                return;

            if (_networkConnection == null || _voiceServerConnection == null)
                return;

            if (_decodedMetar == null)
                return;

            // Cancel previous request
            await _cancellationToken.CancelAsync();
            _cancellationToken.Dispose();
            _cancellationToken = new CancellationTokenSource();

            await Task.Run(async () =>
            {
                try
                {
                    var textAtis = await _atisBuilder.BuildTextAtis(_atisStation, SelectedAtisPreset, atisLetter,
                        _decodedMetar, _cancellationToken.Token);

                    _atisStation.TextAtis = textAtis?.ToUpperInvariant();

                    await PublishAtisToHub();
                    _networkConnection?.SendSubscriberNotification(AtisLetter);
                    await _atisBuilder.UpdateIds(_atisStation, SelectedAtisPreset, AtisLetter,
                        _cancellationToken.Token);

                    var voiceAtis = await _atisBuilder.BuildVoiceAtis(_atisStation, SelectedAtisPreset, AtisLetter,
                        _decodedMetar, _cancellationToken.Token);

                    if (voiceAtis.AudioBytes != null && _networkConnection != null)
                    {
                        var dto = AtisBotUtils.AddBotRequest(voiceAtis.AudioBytes, _atisStation.Frequency,
                            _atisStationAirport.Latitude, _atisStationAirport.Longitude, 100);
                        _voiceServerConnection?.AddOrUpdateBot(_networkConnection.Callsign, dto,
                            _cancellationToken.Token);
                    }
                }
                catch (OperationCanceledException)
                {
                }
                catch (Exception ex)
                {
                    Dispatcher.UIThread.Post(() => { ErrorMessage = ex.Message; });
                }

            }, _cancellationToken.Token);
        }
        catch (OperationCanceledException)
        {
            // ignored
        }
        catch (Exception e)
        {
            Dispatcher.UIThread.Post(() =>
            {
                Wind = null;
                Altimeter = null;
                Metar = null;
                ErrorMessage = e.Message;
            });
        }
    }

    private async void OnGetAtisReceived(object? sender, GetAtisReceived e)
    {
        try
        {
            // If a specific station is specified then both the station identifier and the ATIS type
            // must match to acknowledge the update.
            // If a specific station isn't specified then the request is for all stations.
            if (!string.IsNullOrEmpty(e.Station) &&
                (e.Station != _atisStation.Identifier || e.AtisType != _atisStation.AtisType))
            {
                return;
            }

            await PublishAtisToWebsocket(e.Session);
        }
        catch (Exception ex)
        {
            Log.Error(ex, "Error in OnGetAtisReceived");
        }
    }

    private void OnAcknowledgeAtisUpdateReceived(object? sender, AcknowledgeAtisUpdateReceived e)
    {
        // If a specific station is specified then both the station identifier and the ATIS type
        // must match to acknowledge the update.
        // If a specific station isn't specified then the request is for all stations.
        if (!string.IsNullOrEmpty(e.Station) &&
            (e.Station != _atisStation.Identifier || e.AtisType != _atisStation.AtisType))
        {
            return;
        }

        HandleAcknowledgeAtisUpdate();
    }

    private void HandleAcknowledgeAtisUpdate()
    {
        if (IsNewAtis)
        {
            IsNewAtis = false;
        }
    }

    private void AcknowledgeOrIncrementAtisLetter()
    {
        if (IsNewAtis)
        {
            IsNewAtis = false;
            return;
        }

        AtisLetter++;
        if (AtisLetter > _atisStation.CodeRange.High)
            AtisLetter = _atisStation.CodeRange.Low;
    }

    private void DecrementAtisLetter()
    {
        AtisLetter--;
        if (AtisLetter < _atisStation.CodeRange.Low)
            AtisLetter = _atisStation.CodeRange.High;
    }

    public void Disconnect()
    {
        _networkConnection?.Disconnect();
        NetworkConnectionStatus = NetworkConnectionStatus.Disconnected;
    }

    public void Dispose()
    {
<<<<<<< HEAD
        mWebsocketService.GetAtisReceived -= OnGetAtisReceived;
        mWebsocketService.AcknowledgeAtisUpdateReceived -= OnAcknowledgeAtisUpdateReceived;
=======
        GC.SuppressFinalize(this);
>>>>>>> 307e7a74

        _websocketService.GetAtisReceived -= OnGetAtisReceived;
        _websocketService.AcknowledgeAtisUpdateReceived -= OnAcknowledgeAtisUpdateReceived;

        if (_networkConnection != null)
        {
            _networkConnection.NetworkConnectionFailed -= OnNetworkConnectionFailed;
            _networkConnection.NetworkErrorReceived -= OnNetworkErrorReceived;
            _networkConnection.NetworkConnected -= OnNetworkConnected;
            _networkConnection.NetworkDisconnected -= OnNetworkDisconnected;
            _networkConnection.ChangeServerReceived -= OnChangeServerReceived;
            _networkConnection.MetarResponseReceived -= OnMetarResponseReceived;
            _networkConnection.KillRequestReceived -= OnKillRequestedReceived;
        }

        DecrementAtisLetterCommand.Dispose();
        AcknowledgeOrIncrementAtisLetterCommand.Dispose();
        AcknowledgeAtisUpdateCommand.Dispose();
        NetworkConnectCommand.Dispose();
        VoiceRecordAtisCommand.Dispose();
        OpenStaticAirportConditionsDialogCommand.Dispose();
        OpenStaticNotamsDialogCommand.Dispose();
        SelectedPresetChangedCommand.Dispose();
        SaveAirportConditionsText.Dispose();
        SaveNotamsText.Dispose();
    }
}<|MERGE_RESOLUTION|>--- conflicted
+++ resolved
@@ -563,19 +563,6 @@
                     {
                         await Task.Run(async () =>
                         {
-<<<<<<< HEAD
-                            mAtisStation.TextAtis = atisBuilder.TextAtis;
-
-                            await PublishAtisToHub();
-                            mNetworkConnection.SendSubscriberNotification(AtisLetter);
-                            await mAtisBuilder.UpdateIds(mAtisStation, SelectedAtisPreset, AtisLetter,
-                                mCancellationToken.Token);
-
-                            var dto = AtisBotUtils.AddBotRequest(vm.AudioBuffer, mAtisStation.Frequency,
-                                mAtisStationAirport.Latitude, mAtisStationAirport.Longitude, 100);
-                            await mVoiceServerConnection?.AddOrUpdateBot(mNetworkConnection.Callsign, dto,
-                                mCancellationToken.Token)!;
-=======
                             _atisStation.TextAtis = textAtis;
 
                             await PublishAtisToHub();
@@ -587,7 +574,6 @@
                                 _atisStationAirport.Latitude, _atisStationAirport.Longitude, 100);
                             await _voiceServerConnection?.AddOrUpdateBot(_networkConnection.Callsign, dto,
                                 _cancellationToken.Token)!;
->>>>>>> 307e7a74
                         }).ContinueWith(t =>
                         {
                             if (t.IsFaulted)
@@ -849,12 +835,7 @@
 
                     _atisStation.TextAtis = textAtis?.ToUpperInvariant();
 
-<<<<<<< HEAD
-                    mAtisStation.TextAtis = atisBuilder.TextAtis?.ToUpperInvariant();
-
-=======
                     await PublishAtisToWebsocket();
->>>>>>> 307e7a74
                     await PublishAtisToHub();
                     _networkConnection?.SendSubscriberNotification(AtisLetter);
                     await _atisBuilder.UpdateIds(_atisStation, SelectedAtisPreset, AtisLetter, _cancellationToken.Token);
@@ -923,14 +904,9 @@
             TextAtis = _atisStation.TextAtis,
             IsNewAtis = IsNewAtis,
             NetworkConnectionStatus = NetworkConnectionStatus,
-<<<<<<< HEAD
-            Pressure = mDecodedMetar?.Pressure?.Value ?? null,
-            Ceiling = mDecodedMetar?.Ceiling?.BaseHeight ?? null,
-            PrevailingVisibility = mDecodedMetar?.Visibility?.PrevailingVisibility ?? null
-=======
-            PressureUnit = _decodedMetar?.Pressure?.Value?.ActualUnit,
-            PressureValue = _decodedMetar?.Pressure?.Value?.ActualValue,
->>>>>>> 307e7a74
+            Pressure = _decodedMetar?.Pressure?.Value ?? null,
+            Ceiling = _decodedMetar?.Ceiling?.BaseHeight ?? null,
+            PrevailingVisibility = _decodedMetar?.Visibility?.PrevailingVisibility ?? null
         });
     }
 
@@ -977,17 +953,10 @@
                 if (_decodedMetar == null)
                     return;
 
-<<<<<<< HEAD
-                var atisBuilder = await mAtisBuilder.BuildAtis(mAtisStation, SelectedAtisPreset, AtisLetter, mDecodedMetar,
-                    mCancellationToken.Token);
-
-                mAtisStation.TextAtis = atisBuilder.TextAtis?.ToUpperInvariant();
-=======
                 var textAtis = await _atisBuilder.BuildTextAtis(_atisStation, SelectedAtisPreset, AtisLetter, _decodedMetar,
                     _cancellationToken.Token);
 
                 _atisStation.TextAtis = textAtis?.ToUpperInvariant();
->>>>>>> 307e7a74
 
                 await PublishAtisToHub();
                 await PublishAtisToWebsocket();
@@ -1290,12 +1259,7 @@
 
     public void Dispose()
     {
-<<<<<<< HEAD
-        mWebsocketService.GetAtisReceived -= OnGetAtisReceived;
-        mWebsocketService.AcknowledgeAtisUpdateReceived -= OnAcknowledgeAtisUpdateReceived;
-=======
         GC.SuppressFinalize(this);
->>>>>>> 307e7a74
 
         _websocketService.GetAtisReceived -= OnGetAtisReceived;
         _websocketService.AcknowledgeAtisUpdateReceived -= OnAcknowledgeAtisUpdateReceived;
