﻿// <copyright file="AtisStationViewModel.cs" company="Justin Shannon">
// Copyright (c) Justin Shannon. All rights reserved.
// Licensed under the GPLv3 license. See LICENSE file in the project root for full license information.
// </copyright>

using System;
using System.Collections.Generic;
using System.Collections.ObjectModel;
using System.Linq;
using System.Reactive;
using System.Reactive.Disposables;
using System.Reactive.Linq;
using System.Threading;
using System.Threading.Tasks;
using Avalonia;
using Avalonia.Controls.ApplicationLifetimes;
using Avalonia.Threading;
using AvaloniaEdit.CodeCompletion;
using AvaloniaEdit.Document;
using DynamicData;
using DynamicData.Binding;
using ReactiveUI;
using Serilog;
using Vatsim.Vatis.Atis;
using Vatsim.Vatis.Config;
using Vatsim.Vatis.Container.Factory;
using Vatsim.Vatis.Events;
using Vatsim.Vatis.Events.EventBus;
using Vatsim.Vatis.Events.WebSocket;
using Vatsim.Vatis.NavData;
using Vatsim.Vatis.Networking;
using Vatsim.Vatis.Networking.AtisHub;
using Vatsim.Vatis.Networking.AtisHub.Dto;
using Vatsim.Vatis.Profiles;
using Vatsim.Vatis.Profiles.Models;
using Vatsim.Vatis.Sessions;
using Vatsim.Vatis.Ui.Dialogs.MessageBox;
using Vatsim.Vatis.Ui.Models;
using Vatsim.Vatis.Ui.Services.Websocket;
using Vatsim.Vatis.Ui.Services.Websocket.Messages;
using Vatsim.Vatis.Voice.Audio;
using Vatsim.Vatis.Voice.Network;
using Vatsim.Vatis.Voice.Utils;
using Vatsim.Vatis.Weather.Decoder;
using Vatsim.Vatis.Weather.Decoder.Entity;
using WatsonWebsocket;

namespace Vatsim.Vatis.Ui.ViewModels;

/// <summary>
/// Represents a ViewModel for managing ATIS station information and operations.
/// </summary>
public class AtisStationViewModel : ReactiveViewModelBase, IDisposable
{
    private const int TransceiverHeightM = 10;
    private readonly IAppConfig _appConfig;
    private readonly IProfileRepository _profileRepository;
    private readonly IAtisBuilder _atisBuilder;
    private readonly IWindowFactory _windowFactory;
    private readonly INetworkConnection? _networkConnection;
    private readonly IVoiceServerConnection? _voiceServerConnection;
    private readonly IAtisHubConnection _atisHubConnection;
    private readonly IWebsocketService _websocketService;
    private readonly ISessionManager _sessionManager;
    private readonly Airport _atisStationAirport;
    private readonly MetarDecoder _metarDecoder = new();
    private readonly CompositeDisposable _disposables = [];
    private readonly SemaphoreSlim _voiceRequestLock = new(1, 1);
    private CancellationTokenSource _voiceRequestCts = new();
    private CancellationTokenSource _selectedPresetCts = new();
    private CancellationTokenSource _voiceRecordAtisCts = new();
    private CancellationTokenSource _processMetarCts = new();
    private CancellationTokenSource _atisLetterChangedCts = new();
    private AtisPreset? _previousAtisPreset;
    private DecodedMetar? _decodedMetar;
    private Timer? _publishAtisTimer;
    private int _notamFreeTextOffset;
    private int _airportConditionsFreeTextOffset;
    private string? _id;
    private string? _identifier;
    private string? _tabText;
    private int _ordinal;
    private char _atisLetter;
    private bool _isAtisLetterInputMode;
    private string? _metarString;
    private string? _observationTime;
    private string? _wind;
    private string? _altimeter;
    private bool _isNewAtis;
    private string _atisTypeLabel = "";
    private bool _isCombinedAtis;
    private ObservableCollection<AtisPreset> _atisPresetList = [];
    private AtisPreset? _selectedAtisPreset;
    private string? _errorMessage;
    private TextDocument? _airportConditionsTextDocument = new();
    private TextDocument? _notamsTextDocument = new();
    private bool _useTexToSpeech;
    private NetworkConnectionStatus _networkConnectionStatus = NetworkConnectionStatus.Disconnected;
    private List<ICompletionData> _contractionCompletionData = [];
    private bool _hasUnsavedAirportConditions;
    private bool _hasUnsavedNotams;
    private string? _previousFreeTextNotams;
    private string? _previousFreeTextAirportConditions;

    /// <summary>
    /// Initializes a new instance of the <see cref="AtisStationViewModel"/> class.
    /// </summary>
    /// <param name="station">
    /// The ATIS station instance associated with this view model.
    /// </param>
    /// <param name="connectionFactory">
    /// The network connection factory used to manage network connections.
    /// </param>
    /// <param name="voiceServerConnectionFactory">
    /// The voice server connection factory used to manage voice server connections.
    /// </param>
    /// <param name="appConfig">
    /// The application configuration used for accessing app settings.
    /// </param>
    /// <param name="atisBuilder">
    /// The ATIS builder used to construct ATIS messages.
    /// </param>
    /// <param name="windowFactory">
    /// The window factory used for creating application windows.
    /// </param>
    /// <param name="navDataRepository">
    /// The navigation data repository providing access to navigation data.
    /// </param>
    /// <param name="hubConnection">
    /// The ATIS hub connection for interacting with the central hub.
    /// </param>
    /// <param name="sessionManager">
    /// The session manager handling active user sessions.
    /// </param>
    /// <param name="profileRepository">
    /// The profile repository for accessing user profiles.
    /// </param>
    /// <param name="websocketService">
    /// The websocket service for handling websocket communications.
    /// </param>
    public AtisStationViewModel(AtisStation station, INetworkConnectionFactory connectionFactory,
        IVoiceServerConnectionFactory voiceServerConnectionFactory, IAppConfig appConfig, IAtisBuilder atisBuilder,
        IWindowFactory windowFactory, INavDataRepository navDataRepository, IAtisHubConnection hubConnection,
        ISessionManager sessionManager, IProfileRepository profileRepository, IWebsocketService websocketService)
    {
        Id = station.Id;
        Identifier = station.Identifier;
        Ordinal = station.Ordinal;
        AtisStation = station;
        _appConfig = appConfig;
        _atisBuilder = atisBuilder;
        _windowFactory = windowFactory;
        _websocketService = websocketService;
        _atisHubConnection = hubConnection;
        _sessionManager = sessionManager;
        _profileRepository = profileRepository;
        _atisStationAirport = navDataRepository.GetAirport(station.Identifier) ??
                              throw new ApplicationException($"{station.Identifier} not found in airport navdata.");

        _atisLetter = AtisStation.CodeRange.Low;

        ReadOnlyAirportConditions = new TextSegmentCollection<TextSegment>(AirportConditionsTextDocument);
        ReadOnlyNotams = new TextSegmentCollection<TextSegment>(NotamsTextDocument);

        switch (station.AtisType)
        {
            case AtisType.Arrival:
                TabText = $"{Identifier}/A";
                AtisTypeLabel = "ARR";
                break;
            case AtisType.Departure:
                TabText = $"{Identifier}/D";
                AtisTypeLabel = "DEP";
                break;
            case AtisType.Combined:
                TabText = Identifier;
                AtisTypeLabel = "";
                break;
            default:
                throw new ArgumentOutOfRangeException();
        }

        IsCombinedAtis = station.AtisType == AtisType.Combined;
        AtisPresetList = new ObservableCollection<AtisPreset>(station.Presets.OrderBy(x => x.Ordinal));

        OpenStaticAirportConditionsDialogCommand = ReactiveCommand.CreateFromTask(HandleOpenAirportConditionsDialog);
        OpenStaticNotamsDialogCommand = ReactiveCommand.CreateFromTask(HandleOpenStaticNotamsDialog);

        SetAtisLetterCommand = ReactiveCommand.Create<char>(HandleSetAtisLetter);
        SaveAirportConditionsText = ReactiveCommand.Create(HandleSaveAirportConditionsText);
        SaveNotamsText = ReactiveCommand.Create(HandleSaveNotamsText);
        SelectedPresetChangedCommand = ReactiveCommand.CreateFromTask<AtisPreset>(HandleSelectedAtisPresetChanged);
        AcknowledgeAtisUpdateCommand = ReactiveCommand.Create(HandleAcknowledgeAtisUpdate);
        DecrementAtisLetterCommand = ReactiveCommand.Create(DecrementAtisLetter);
        AcknowledgeOrIncrementAtisLetterCommand = ReactiveCommand.Create(AcknowledgeOrIncrementAtisLetter);
        NetworkConnectCommand = ReactiveCommand.CreateFromTask(HandleNetworkConnect, this.WhenAnyValue(
            x => x.SelectedAtisPreset,
            x => x.NetworkConnectionStatus,
            (atisPreset, networkStatus) => atisPreset != null && networkStatus != NetworkConnectionStatus.Connecting));
        VoiceRecordAtisCommand = ReactiveCommand.CreateFromTask(HandleVoiceRecordAtisCommand,
            this.WhenAnyValue(
                x => x.Metar,
                x => x.UseTexToSpeech,
                x => x.NetworkConnectionStatus,
                (metar, voiceRecord, networkStatus) => !string.IsNullOrEmpty(metar) && voiceRecord &&
                                                       networkStatus == NetworkConnectionStatus.Connected));

        _websocketService.GetAtisReceived += OnGetAtisReceived;
        _websocketService.AcknowledgeAtisUpdateReceived += OnAcknowledgeAtisUpdateReceived;
        _websocketService.ConfigureAtisReceived += OnConfigureAtisReceived;
        _websocketService.ConnectAtisReceived += OnConnectAtisReceived;
        _websocketService.DisconnectAtisReceived += OnDisconnectAtisReceived;

        LoadContractionData();

        _networkConnection = connectionFactory.CreateConnection(AtisStation);
        _networkConnection.NetworkConnectionFailed += OnNetworkConnectionFailed;
        _networkConnection.NetworkErrorReceived += OnNetworkErrorReceived;
        _networkConnection.NetworkConnected += OnNetworkConnected;
        _networkConnection.NetworkDisconnected += OnNetworkDisconnected;
        _networkConnection.ChangeServerReceived += OnChangeServerReceived;
        _networkConnection.MetarResponseReceived += OnMetarResponseReceived;
        _networkConnection.KillRequestReceived += OnKillRequestedReceived;
        _voiceServerConnection = voiceServerConnectionFactory.CreateVoiceServerConnection();

        UseTexToSpeech = !AtisStation.AtisVoice.UseTextToSpeech;
        _disposables.Add(EventBus.Instance.Subscribe<AtisVoiceTypeChanged>(evt =>
        {
            if (evt.Id == AtisStation.Id)
            {
                UseTexToSpeech = !evt.UseTextToSpeech;
            }
        }));
        _disposables.Add(EventBus.Instance.Subscribe<StationPresetsChanged>(evt =>
        {
            if (evt.Id == AtisStation.Id)
            {
                AtisPresetList = new ObservableCollection<AtisPreset>(AtisStation.Presets.OrderBy(x => x.Ordinal));
            }
        }));
        _disposables.Add(EventBus.Instance.Subscribe<ContractionsUpdated>(evt =>
        {
            if (evt.StationId == AtisStation.Id)
            {
                LoadContractionData();
            }
        }));
        _disposables.Add(EventBus.Instance.Subscribe<AtisHubAtisReceived>(sync =>
        {
            if (sync.Dto.StationId != station.Identifier || sync.Dto.AtisType != station.AtisType)
                return;

            if (NetworkConnectionStatus == NetworkConnectionStatus.Connected)
                return;

            if (!string.IsNullOrEmpty(sync.Dto.Metar))
            {
                _decodedMetar = _metarDecoder.ParseNotStrict(sync.Dto.Metar);
            }

            Dispatcher.UIThread.Post(() =>
            {
                if (NetworkConnectionStatus == NetworkConnectionStatus.Observer &&
                    (sync.Dto.AtisLetter != AtisLetter ||
                     !string.Equals(sync.Dto.Metar, Metar, StringComparison.OrdinalIgnoreCase)))
                {
                    IsNewAtis = true;
                }

                AtisLetter = sync.Dto.AtisLetter;
                Wind = sync.Dto.Wind;
                Altimeter = sync.Dto.Altimeter;
                Metar = sync.Dto.Metar;
                ObservationTime = _decodedMetar?.Time.Replace(":", "");
                NetworkConnectionStatus = sync.Dto.IsOnline
                    ? NetworkConnectionStatus.Observer
                    : NetworkConnectionStatus.Disconnected;

                // Sync airport conditions and NOTAM text for online ATISes
                if (sync.Dto.IsOnline)
                {
                    if (AirportConditionsTextDocument != null)
                    {
                        AirportConditionsTextDocument.Text = sync.Dto.AirportConditions ?? "";
                    }

                    if (NotamsTextDocument != null)
                    {
                        NotamsTextDocument.Text = sync.Dto.Notams ?? "";
                    }
                }
                else
                {
                    // If the ATIS is offline, then populate the airport conditions
                    // and notams for the selected preset.
                    if (SelectedAtisPreset != null)
                    {
                        PopulateAirportConditions();
                        PopulateNotams();
                    }

                    // Otherwise, just empty the textboxes.
                    // This makes it appear as the offline state.
                    // Only the ATIS letter is still synced for a short period.
                    else
                    {
                        if (AirportConditionsTextDocument != null)
                        {
                            AirportConditionsTextDocument.Text = "";
                        }

                        if (NotamsTextDocument != null)
                        {
                            NotamsTextDocument.Text = "";
                        }
                    }
                }
            });
        }));
        _disposables.Add(EventBus.Instance.Subscribe<AtisHubExpiredAtisReceived>(sync =>
        {
            if (sync.Dto.StationId == AtisStation.Identifier &&
                sync.Dto.AtisType == AtisStation.AtisType &&
                NetworkConnectionStatus == NetworkConnectionStatus.Observer)
            {
                Dispatcher.UIThread.Post(() =>
                {
                    // Validate ATIS letter to make sure it's within the configured code range.
                    AtisLetter = sync.Dto.AtisLetter < AtisStation.CodeRange.Low ||
                                 sync.Dto.AtisLetter > AtisStation.CodeRange.High
                        ? AtisStation.CodeRange.Low
                        : sync.Dto.AtisLetter;
                    Wind = null;
                    Altimeter = null;
                    Metar = null;
                    ObservationTime = null;
                    NetworkConnectionStatus = NetworkConnectionStatus.Disconnected;

                    // Populate with the last selected ATIS preset
                    if (SelectedAtisPreset != null)
                    {
                        PopulateAirportConditions();
                        PopulateNotams();
                    }

                    // Otherwise, just empty the textboxes.
                    else
                    {
                        if (AirportConditionsTextDocument != null)
                        {
                            AirportConditionsTextDocument.Text = "";
                        }

                        if (NotamsTextDocument != null)
                        {
                            NotamsTextDocument.Text = "";
                        }
                    }
                });
            }
        }));
        _disposables.Add(EventBus.Instance.Subscribe<HubConnected>(_ =>
        {
            _atisHubConnection.SubscribeToAtis(new SubscribeDto(AtisStation.Identifier, AtisStation.AtisType));
        }));
        _disposables.Add(EventBus.Instance.Subscribe<SessionEnded>(_ =>
        {
            if (NetworkConnectionStatus == NetworkConnectionStatus.Connected)
            {
                _atisHubConnection.DisconnectAtis(new AtisHubDto(AtisStation.Identifier, AtisStation.AtisType,
                    AtisLetter));
            }

            _voiceServerConnection.RemoveBot(_networkConnection.Callsign);
            _voiceServerConnection.Disconnect();
            _networkConnection.Disconnect();
        }));

        this.WhenAnyValue(x => x.IsNewAtis).Subscribe(HandleIsNewAtisChanged);

        this.WhenAnyValue(x => x.AtisLetter)
            .Select(_ => Observable.FromAsync(() => PublishAtisToWebsocket()))
            .Concat()
            .Subscribe();

        this.WhenAnyValue(x => x.AtisLetter)
            .Skip(1)
            .Throttle(TimeSpan.FromSeconds(5))
            .Select(_ => Observable.FromAsync(HandleAtisLetterChanged))
            .Concat()
            .Subscribe(_ => { }, ex => Log.Error(ex, "Error in HandleAtisLetterChanged"));

        this.WhenAnyValue(x => x.NetworkConnectionStatus).Skip(1)
            .Select(status => Observable.FromAsync(() => HandleNetworkStatusChanged(status)))
            .Concat()
            .Subscribe(_ => { }, ex => Log.Error(ex, "Error in HandleNetworkStatusChanged"));
    }

    /// <summary>
    /// Gets or sets the collection of read-only airport condition text segments.
    /// </summary>
    public TextSegmentCollection<TextSegment> ReadOnlyAirportConditions { get; set; }

    /// <summary>
    /// Gets or sets the collection of read-only NOTAM text segments.
    /// </summary>
    public TextSegmentCollection<TextSegment> ReadOnlyNotams { get; set; }

    /// <summary>
    /// Gets the command to decrement the ATIS letter.
    /// </summary>
    public ReactiveCommand<Unit, Unit> DecrementAtisLetterCommand { get; }

    /// <summary>
    /// Gets the command to acknowledge or increment the ATIS letter.
    /// </summary>
    public ReactiveCommand<Unit, Unit> AcknowledgeOrIncrementAtisLetterCommand { get; }

    /// <summary>
    /// Gets the command to acknowledge an ATIS update.
    /// </summary>
    public ReactiveCommand<Unit, Unit> AcknowledgeAtisUpdateCommand { get; }

    /// <summary>
    /// Gets the command for initiating a network connection.
    /// </summary>
    public ReactiveCommand<Unit, Unit> NetworkConnectCommand { get; }

    /// <summary>
    /// Gets the command used to initiate voice recording for ATIS.
    /// </summary>
    public ReactiveCommand<Unit, Unit> VoiceRecordAtisCommand { get; }

    /// <summary>
    /// Gets the command to open the static airport conditions dialog.
    /// </summary>
    public ReactiveCommand<Unit, Unit> OpenStaticAirportConditionsDialogCommand { get; }

    /// <summary>
    /// Gets the command for opening the static NOTAMs dialog.
    /// </summary>
    public ReactiveCommand<Unit, Unit> OpenStaticNotamsDialogCommand { get; }

    /// <summary>
    /// Gets the command executed when the selected ATIS preset changes.
    /// </summary>
    public ReactiveCommand<AtisPreset, Unit> SelectedPresetChangedCommand { get; }

    /// <summary>
    /// Gets the command to save the airport condition free-form text.
    /// </summary>
    public ReactiveCommand<Unit, Unit> SaveAirportConditionsText { get; }

    /// <summary>
    /// Gets the command to save NOTAMs free-form text.
    /// </summary>
    public ReactiveCommand<Unit, Unit> SaveNotamsText { get; }

    /// <summary>
    /// Gets the command that sets the ATIS letter. Used with fetching real-world D-ATIS letter.
    /// </summary>
    public ReactiveCommand<char, Unit> SetAtisLetterCommand { get; }

    /// <summary>
    /// Gets the ATIS station.
    /// </summary>
    public AtisStation AtisStation { get; }

    /// <summary>
    /// Gets the unique identifier for the ATIS station.
    /// </summary>
    public string? Id
    {
        get => _id;
        private set => this.RaiseAndSetIfChanged(ref _id, value);
    }

    /// <summary>
    /// Gets or sets the identifier associated with the ATIS station.
    /// </summary>
    public string? Identifier
    {
        get => _identifier;
        set => this.RaiseAndSetIfChanged(ref _identifier, value);
    }

    /// <summary>
    /// Gets or sets the text displayed on the tab for the ATIS station.
    /// </summary>
    public string? TabText
    {
        get => _tabText;
        set => this.RaiseAndSetIfChanged(ref _tabText, value);
    }

    /// <summary>
    /// Gets or sets the ATIS letter associated with the station.
    /// </summary>
    public char AtisLetter
    {
        get => _atisLetter;
        set => this.RaiseAndSetIfChanged(ref _atisLetter, value);
    }

    /// <summary>
    /// Gets the range of valid ATIS code letters associated with the ATIS station.
    /// </summary>
    public CodeRangeMeta CodeRange => AtisStation.CodeRange;

    /// <summary>
    /// Gets or sets a value indicating whether the ATIS letter input mode is active.
    /// </summary>
    public bool IsAtisLetterInputMode
    {
        get => _isAtisLetterInputMode;
        set => this.RaiseAndSetIfChanged(ref _isAtisLetterInputMode, value);
    }

    /// <summary>
    /// Gets or sets the observation time of the METAR.
    /// </summary>
    public string? ObservationTime
    {
        get => _observationTime;
        set => this.RaiseAndSetIfChanged(ref _observationTime, value);
    }

    /// <summary>
    /// Gets or sets the METAR string for the ATIS station.
    /// </summary>
    public string? Metar
    {
        get => _metarString;
        set => this.RaiseAndSetIfChanged(ref _metarString, value);
    }

    /// <summary>
    /// Gets or sets the wind information associated with the ATIS station.
    /// </summary>
    public string? Wind
    {
        get => _wind;
        set => this.RaiseAndSetIfChanged(ref _wind, value?.Trim());
    }

    /// <summary>
    /// Gets or sets the altimeter value as a string representation.
    /// </summary>
    public string? Altimeter
    {
        get => _altimeter;
        set => this.RaiseAndSetIfChanged(ref _altimeter, value?.Trim());
    }

    /// <summary>
    /// Gets or sets a value indicating whether the ATIS is new.
    /// </summary>
    public bool IsNewAtis
    {
        get => _isNewAtis;
        set => this.RaiseAndSetIfChanged(ref _isNewAtis, value);
    }

    /// <summary>
    /// Gets or sets the ATIS type label.
    /// </summary>
    public string AtisTypeLabel
    {
        get => _atisTypeLabel;
        set => this.RaiseAndSetIfChanged(ref _atisTypeLabel, value);
    }

    /// <summary>
    /// Gets a value indicating whether the ATIS station type is "Combined".
    /// </summary>
    public bool IsCombinedAtis
    {
        get => _isCombinedAtis;
        private set => this.RaiseAndSetIfChanged(ref _isCombinedAtis, value);
    }

    /// <summary>
    /// Gets or sets the collection of ATIS presets.
    /// </summary>
    public ObservableCollection<AtisPreset> AtisPresetList
    {
        get => _atisPresetList;
        set => this.RaiseAndSetIfChanged(ref _atisPresetList, value);
    }

    /// <summary>
    /// Gets the currently selected ATIS preset.
    /// </summary>
    public AtisPreset? SelectedAtisPreset
    {
        get => _selectedAtisPreset;
        private set => this.RaiseAndSetIfChanged(ref _selectedAtisPreset, value);
    }

    /// <summary>
    /// Gets or sets the error message associated with the current operation or state.
    /// </summary>
    public string? ErrorMessage
    {
        get => _errorMessage;
        set => this.RaiseAndSetIfChanged(ref _errorMessage, value);
    }

    /// <summary>
    /// Gets the free text representation of the airport conditions.
    /// </summary>
    public string? AirportConditionsFreeText => AirportConditionsTextDocument?.Text;

    /// <summary>
    /// Gets or sets the text document containing airport conditions.
    /// </summary>
    public TextDocument? AirportConditionsTextDocument
    {
        get => _airportConditionsTextDocument;
        set => this.RaiseAndSetIfChanged(ref _airportConditionsTextDocument, value);
    }

    /// <summary>
    /// Gets the free-text representation of the NOTAMs from the text document.
    /// </summary>
    public string? NotamsFreeText => _notamsTextDocument?.Text;

    /// <summary>
    /// Gets or sets the NOTAMs text document for editing operations.
    /// </summary>
    public TextDocument? NotamsTextDocument
    {
        get => _notamsTextDocument;
        set => this.RaiseAndSetIfChanged(ref _notamsTextDocument, value);
    }

    /// <summary>
    /// Gets or sets a value indicating whether text-to-speech functionality is enabled.
    /// </summary>
    public bool UseTexToSpeech
    {
        get => _useTexToSpeech;
        set => this.RaiseAndSetIfChanged(ref _useTexToSpeech, value);
    }

    /// <summary>
    /// Gets or sets the network connection status of the ATIS station.
    /// </summary>
    public NetworkConnectionStatus NetworkConnectionStatus
    {
        get => _networkConnectionStatus;
        set => this.RaiseAndSetIfChanged(ref _networkConnectionStatus, value);
    }

    /// <summary>
    /// Gets or sets the collection of contraction completion data utilized for auto-completion.
    /// </summary>
    public List<ICompletionData> ContractionCompletionData
    {
        get => _contractionCompletionData;
        set => this.RaiseAndSetIfChanged(ref _contractionCompletionData, value);
    }

    /// <summary>
    /// Gets or sets a value indicating whether there are unsaved changes to the airport conditions.
    /// </summary>
    public bool HasUnsavedAirportConditions
    {
        get => _hasUnsavedAirportConditions;
        set => this.RaiseAndSetIfChanged(ref _hasUnsavedAirportConditions, value);
    }

    /// <summary>
    /// Gets or sets a value indicating whether there are unsaved changes to the NOTAMs.
    /// </summary>
    public bool HasUnsavedNotams
    {
        get => _hasUnsavedNotams;
        set => this.RaiseAndSetIfChanged(ref _hasUnsavedNotams, value);
    }

    /// <summary>
    /// Gets a value indicating the ATIS type.
    /// </summary>
    public AtisType AtisType => AtisStation.AtisType;

    /// <summary>
    /// Gets or sets a value indicating the station sort ordinal.
    /// </summary>
    public int Ordinal
    {
        get => _ordinal;
        set => this.RaiseAndSetIfChanged(ref _ordinal, value);
    }

    /// <summary>
    /// Disconnects the current network connection and updates the network connection status
    /// to <see cref="NetworkConnectionStatus.Disconnected"/>.
    /// </summary>
    /// <returns>A <see cref="Task"/> representing the asynchronous operation.</returns>
    public async Task Disconnect()
    {
        if (_networkConnection != null)
        {
            // Disconnect voice ATIS
            _voiceServerConnection?.RemoveBot(_networkConnection.Callsign);
            _voiceServerConnection?.Disconnect();

            // Disconnect from network
            _networkConnection?.Disconnect();
        }

        // Flag ATIS as disconnected on the hub
        try
        {
            await _atisHubConnection.DisconnectAtis(new AtisHubDto(AtisStation.Identifier, AtisStation.AtisType,
                AtisLetter));
        }
        catch (Exception ex)
        {
            Log.Error(ex, "Failed to disconnect ATIS from hub.");
        }

        // Set network connection status as disconnected
        NetworkConnectionStatus = NetworkConnectionStatus.Disconnected;
    }

    /// <inheritdoc />
    public void Dispose()
    {
        _disposables.Dispose();

        _websocketService.GetAtisReceived -= OnGetAtisReceived;
        _websocketService.AcknowledgeAtisUpdateReceived -= OnAcknowledgeAtisUpdateReceived;
        _websocketService.ConfigureAtisReceived -= OnConfigureAtisReceived;
        _websocketService.ConnectAtisReceived -= OnConnectAtisReceived;
        _websocketService.DisconnectAtisReceived -= OnDisconnectAtisReceived;

        if (_networkConnection != null)
        {
            _networkConnection.NetworkConnectionFailed -= OnNetworkConnectionFailed;
            _networkConnection.NetworkErrorReceived -= OnNetworkErrorReceived;
            _networkConnection.NetworkConnected -= OnNetworkConnected;
            _networkConnection.NetworkDisconnected -= OnNetworkDisconnected;
            _networkConnection.ChangeServerReceived -= OnChangeServerReceived;
            _networkConnection.MetarResponseReceived -= OnMetarResponseReceived;
            _networkConnection.KillRequestReceived -= OnKillRequestedReceived;
        }

        _publishAtisTimer?.Dispose();
        _publishAtisTimer = null;

        DecrementAtisLetterCommand.Dispose();
        AcknowledgeOrIncrementAtisLetterCommand.Dispose();
        AcknowledgeAtisUpdateCommand.Dispose();
        NetworkConnectCommand.Dispose();
        VoiceRecordAtisCommand.Dispose();
        OpenStaticAirportConditionsDialogCommand.Dispose();
        OpenStaticNotamsDialogCommand.Dispose();
        SelectedPresetChangedCommand.Dispose();
        SaveAirportConditionsText.Dispose();
        SaveNotamsText.Dispose();

        // Dispose cancellation tokens
        _processMetarCts.Dispose();
        _voiceRecordAtisCts.Dispose();
        _selectedPresetCts.Dispose();
        _atisLetterChangedCts.Dispose();

        GC.SuppressFinalize(this);
    }

    private void HandleSetAtisLetter(char letter)
    {
        if (letter < AtisStation.CodeRange.Low || letter > AtisStation.CodeRange.High)
            return;
        AtisLetter = letter;
    }

    private void HandleSaveNotamsText()
    {
        if (SelectedAtisPreset == null)
            return;

        string? freeText;

        var readonlySegment = ReadOnlyNotams.FirstSegment;
        if (readonlySegment != null)
        {
            freeText = readonlySegment.StartOffset > 0
                ? NotamsTextDocument?.Text[..readonlySegment.StartOffset]
                : NotamsTextDocument?.Text[readonlySegment.Length..];
        }
        else
        {
            freeText = NotamsTextDocument?.Text;
        }

        SelectedAtisPreset.Notams = freeText?.Trim();

        if (_sessionManager.CurrentProfile != null)
            _profileRepository.Save(_sessionManager.CurrentProfile);

        HasUnsavedNotams = false;
    }

    private void HandleSaveAirportConditionsText()
    {
        if (SelectedAtisPreset == null)
            return;

        string? freeText;

        var readonlySegment = ReadOnlyAirportConditions.FirstSegment;
        if (readonlySegment != null)
        {
            freeText = readonlySegment.StartOffset > 0
                ? AirportConditionsTextDocument?.Text[..readonlySegment.StartOffset]
                : AirportConditionsTextDocument?.Text[readonlySegment.Length..];
        }
        else
        {
            freeText = AirportConditionsTextDocument?.Text;
        }

        SelectedAtisPreset.AirportConditions = freeText?.Trim();

        if (_sessionManager.CurrentProfile != null)
            _profileRepository.Save(_sessionManager.CurrentProfile);

        HasUnsavedAirportConditions = false;
    }

    private void LoadContractionData()
    {
        ContractionCompletionData.Clear();

        foreach (var contraction in AtisStation.Contractions.ToList())
        {
            if (contraction is { VariableName: not null, Voice: not null })
                ContractionCompletionData.Add(new AutoCompletionData(contraction.VariableName, contraction.Voice));
        }
    }

    private async Task HandleOpenStaticNotamsDialog()
    {
        if (Application.Current?.ApplicationLifetime is not IClassicDesktopStyleApplicationLifetime lifetime)
            return;

        if (lifetime.MainWindow == null)
            return;

        var dlg = _windowFactory.CreateStaticNotamsDialog();
        dlg.Topmost = lifetime.MainWindow.Topmost;
        if (dlg.DataContext is StaticNotamsDialogViewModel viewModel)
        {
            viewModel.Definitions = new ObservableCollection<StaticDefinition>(AtisStation.NotamDefinitions);
            viewModel.ContractionCompletionData = ContractionCompletionData;
            viewModel.IncludeBeforeFreeText = AtisStation.NotamsBeforeFreeText;

            viewModel.WhenAnyValue(x => x.IncludeBeforeFreeText).Subscribe(val =>
            {
                AtisStation.NotamsBeforeFreeText = val;
                if (_sessionManager.CurrentProfile != null)
                    _profileRepository.Save(_sessionManager.CurrentProfile);
            });

            viewModel.Definitions.ToObservableChangeSet().AutoRefresh(x => x.Enabled).Bind(out var changes).Subscribe(
                _ =>
                {
                    AtisStation.NotamDefinitions.Clear();
                    AtisStation.NotamDefinitions.AddRange(changes);
                    if (_sessionManager.CurrentProfile != null)
                        _profileRepository.Save(_sessionManager.CurrentProfile);
                });

            viewModel.Definitions.CollectionChanged += (_, _) =>
            {
                var idx = 0;
                AtisStation.NotamDefinitions.Clear();
                foreach (var item in viewModel.Definitions)
                {
                    item.Ordinal = ++idx;
                    AtisStation.NotamDefinitions.Add(item);
                }

                if (_sessionManager.CurrentProfile != null)
                    _profileRepository.Save(_sessionManager.CurrentProfile);
            };
        }

        await dlg.ShowDialog(lifetime.MainWindow);

        // Update the free-form text area after the dialog is closed
        PopulateNotams();
    }

    private async Task HandleOpenAirportConditionsDialog()
    {
        if (Application.Current?.ApplicationLifetime is not IClassicDesktopStyleApplicationLifetime lifetime)
            return;

        if (lifetime.MainWindow == null)
            return;

        var dlg = _windowFactory.CreateStaticAirportConditionsDialog();
        dlg.Topmost = lifetime.MainWindow.Topmost;
        if (dlg.DataContext is StaticAirportConditionsDialogViewModel viewModel)
        {
            viewModel.Definitions = new ObservableCollection<StaticDefinition>(AtisStation.AirportConditionDefinitions);
            viewModel.ContractionCompletionData = ContractionCompletionData;
            viewModel.IncludeBeforeFreeText = AtisStation.AirportConditionsBeforeFreeText;

            viewModel.WhenAnyValue(x => x.IncludeBeforeFreeText).Subscribe(val =>
            {
                AtisStation.AirportConditionsBeforeFreeText = val;
                if (_sessionManager.CurrentProfile != null)
                    _profileRepository.Save(_sessionManager.CurrentProfile);
            });

            viewModel.Definitions.ToObservableChangeSet().AutoRefresh(x => x.Enabled).Bind(out var changes).Subscribe(
                _ =>
                {
                    AtisStation.AirportConditionDefinitions.Clear();
                    AtisStation.AirportConditionDefinitions.AddRange(changes);
                    if (_sessionManager.CurrentProfile != null)
                        _profileRepository.Save(_sessionManager.CurrentProfile);
                });

            viewModel.Definitions.CollectionChanged += (_, _) =>
            {
                var idx = 0;
                AtisStation.AirportConditionDefinitions.Clear();
                foreach (var item in viewModel.Definitions)
                {
                    item.Ordinal = ++idx;
                    AtisStation.AirportConditionDefinitions.Add(item);
                }

                if (_sessionManager.CurrentProfile != null)
                    _profileRepository.Save(_sessionManager.CurrentProfile);
            };
        }

        await dlg.ShowDialog(lifetime.MainWindow);

        // Update the free-form text area after the dialog is closed
        PopulateAirportConditions();
    }

    private void OnKillRequestedReceived(object? sender, KillRequestReceived e)
    {
        NativeAudio.EmitSound(SoundType.Error);

        Dispatcher.UIThread.Post(() =>
        {
            Wind = null;
            Altimeter = null;
            Metar = null;
            ObservationTime = null;
            ErrorMessage = string.IsNullOrEmpty(e.Reason)
                ? "Forcefully disconnected from network."
                : $"Forcefully disconnected from network: {e.Reason}";
        });
    }

    private async Task HandleVoiceRecordAtisCommand()
    {
        try
        {
            if (SelectedAtisPreset == null || _networkConnection == null || _voiceServerConnection == null ||
                _decodedMetar == null)
                return;

            // Cancel previous request
            await _voiceRecordAtisCts.CancelAsync();
            _voiceRecordAtisCts = new CancellationTokenSource();
            var localToken = _voiceRecordAtisCts;

            if (Application.Current?.ApplicationLifetime is IClassicDesktopStyleApplicationLifetime lifetime)
            {
                if (lifetime.MainWindow == null)
                    return;

                var window = _windowFactory.CreateVoiceRecordAtisDialog();
                if (window.DataContext is VoiceRecordAtisDialogViewModel vm)
                {
                    var textAtis = await _atisBuilder.BuildTextAtis(AtisStation, SelectedAtisPreset, AtisLetter,
                        _decodedMetar, localToken.Token);

                    vm.AtisScript = textAtis;
                    window.Topmost = lifetime.MainWindow.Topmost;

                    if (await window.ShowDialog<bool>(lifetime.MainWindow))
                    {
                        try
                        {
                            AtisStation.TextAtis = textAtis;
                            AtisStation.AtisLetter = AtisLetter;

                            // Publish the ATIS to the hub
                            await PublishAtisToHub();

                            // Notify all subscribed users about the new ATIS update
                            _networkConnection.SendSubscriberNotification(AtisLetter);

                            // Update IDS
                            await _atisBuilder.UpdateIds(AtisStation, SelectedAtisPreset, AtisLetter,
                                localToken.Token);

                            // Generate DTO with ATIS audio and transceiver data
                            var dto = AtisBotUtils.CreateAtisBotDto(vm.AudioBuffer, AtisStation.Frequency,
                                _atisStationAirport.Latitude, _atisStationAirport.Longitude, TransceiverHeightM);

                            // Send the DTO to the voice server
                            await _voiceServerConnection.AddOrUpdateBot(_networkConnection.Callsign, dto,
                                localToken.Token);
                        }
                        catch (OperationCanceledException)
                        {
                            // Swallow cancellation, since it is expected behavior
                        }
                        catch (Exception ex)
                        {
                            Log.Error(ex, "Error in voice ATIS update");
                            ErrorMessage = ex.Message;
                            await Disconnect();
                            NativeAudio.EmitSound(SoundType.Error);
                        }
                    }
                }
            }
        }
        catch (OperationCanceledException)
        {
            // Swallow cancellation, since it is expected behavior
        }
        catch (Exception e)
        {
            Log.Error(e, "HandleVoiceRecordAtisCommand Exception");
            Dispatcher.UIThread.Post(() =>
            {
                Wind = null;
                Altimeter = null;
                Metar = null;
                ObservationTime = null;
                ErrorMessage = e.Message;
            });
        }
    }

    private async Task HandleNetworkStatusChanged(NetworkConnectionStatus status)
    {
        try
        {
            if (_voiceServerConnection == null || _networkConnection == null)
                return;

            await PublishAtisToWebsocket();

            switch (status)
            {
                case NetworkConnectionStatus.Connected:
                    await ConnectToVoiceServer();
                    break;
                case NetworkConnectionStatus.Disconnected:
                    await DisconnectFromVoiceServer();

                    // Reset airport and NOTAM textboxes
                    PopulateNotams(true);
                    PopulateAirportConditions(true);
                    break;
                case NetworkConnectionStatus.Connecting:
                case NetworkConnectionStatus.Observer:
                    break;
                default:
                    throw new ApplicationException("Unknown network connection status: " + status);
            }
        }
        catch (Exception e)
        {
            Log.Error(e, "HandleNetworkStatusChanged Exception");
            Dispatcher.UIThread.Post(() =>
            {
                Wind = null;
                Altimeter = null;
                Metar = null;
                ObservationTime = null;
                ErrorMessage = e.Message;
            });
        }
    }

    private async Task ConnectToVoiceServer()
    {
        try
        {
            if (_voiceServerConnection != null)
            {
                await _voiceServerConnection.Connect(_appConfig.UserId, _appConfig.PasswordDecrypted);
            }
        }
        catch (Exception ex)
        {
            Log.Error(ex, "HandleConnectedStatus Exception");
            ErrorMessage = ex.Message;
        }
    }

    private async Task DisconnectFromVoiceServer()
    {
        if (_voiceServerConnection == null || _networkConnection == null)
            return;

        try
        {
            await _voiceServerConnection.RemoveBot(_networkConnection.Callsign);
            _voiceServerConnection?.Disconnect();

            if (NetworkConnectionStatus == NetworkConnectionStatus.Connected)
            {
                await _atisHubConnection.DisconnectAtis(new AtisHubDto(AtisStation.Identifier, AtisStation.AtisType,
                    AtisLetter));
            }

            // Dispose of the ATIS publish timer to stop further publishing.
            if (_publishAtisTimer != null)
            {
                await _publishAtisTimer.DisposeAsync();
            }

            _publishAtisTimer = null;
        }
        catch (Exception ex)
        {
            Log.Error(ex, "Error disconnecting from voice server");
            ErrorMessage = ex.Message;
        }
    }

    private async Task HandleNetworkConnect()
    {
        try
        {
            ErrorMessage = null;

            if (_appConfig.ConfigRequired)
            {
                if (Application.Current?.ApplicationLifetime is IClassicDesktopStyleApplicationLifetime lifetime)
                {
                    if (lifetime.MainWindow == null)
                        return;

                    if (await MessageBox.ShowDialog(lifetime.MainWindow,
                            $"It looks like you haven't set your VATSIM user ID, password, and real name yet. Would you like to set them now?",
                            "Confirm", MessageBoxButton.YesNo, MessageBoxIcon.Information) == MessageBoxResult.Yes)
                    {
                        EventBus.Instance.Publish(new OpenGenerateSettingsDialog());
                    }
                }

                return;
            }

            if (_networkConnection == null)
                return;

            if (_networkConnection.IsConnected)
            {
                await Disconnect();
                return;
            }

            try
            {
                if (_sessionManager.CurrentConnectionCount >= _sessionManager.MaxConnectionCount)
                {
                    ErrorMessage = "Maximum ATIS connections exceeded.";
                    NativeAudio.EmitSound(SoundType.Error);
                    return;
                }

                NetworkConnectionStatus = NetworkConnectionStatus.Connecting;

                // Fetch the real-world ATIS letter if the user has enabled this option.
                if (_appConfig.AutoFetchAtisLetter && !string.IsNullOrEmpty(Identifier))
                {
                    var requestDto = new DigitalAtisRequestDto { Id = Identifier, AtisType = AtisType };
                    var atisLetter = await _atisHubConnection.GetDigitalAtisLetter(requestDto);
                    if (atisLetter != null)
                    {
                        await SetAtisLetterCommand.Execute(atisLetter.Value);
                    }
                }

                await _networkConnection.Connect();
            }
            catch (Exception e)
            {
                Log.Error(e, "HandleNetworkConnect Exception");
                NativeAudio.EmitSound(SoundType.Error);
                ErrorMessage = e.Message;
                await Disconnect();
            }
        }
        catch (Exception e)
        {
            Log.Error(e, "HandleNetworkConnect Exception");
            Dispatcher.UIThread.Post(() =>
            {
                Wind = null;
                Altimeter = null;
                Metar = null;
                ObservationTime = null;
                ErrorMessage = e.Message;
            });
        }
    }

    private void OnNetworkConnectionFailed(object? sender, EventArgs e)
    {
        Dispatcher.UIThread.Post(() =>
        {
            NetworkConnectionStatus = NetworkConnectionStatus.Disconnected;
            Metar = null;
            Wind = null;
            ObservationTime = null;
            Altimeter = null;
        });
        NativeAudio.EmitSound(SoundType.Error);
    }

    private void OnNetworkErrorReceived(object? sender, NetworkErrorReceived e)
    {
        Dispatcher.UIThread.Post(() => { ErrorMessage = e.Error; });
        NativeAudio.EmitSound(SoundType.Error);
    }

    private void OnNetworkConnected(object? sender, EventArgs e)
    {
        Dispatcher.UIThread.Post(() =>
        {
            NetworkConnectionStatus = NetworkConnectionStatus.Connected;
<<<<<<< HEAD
            IsNewAtis = false; // Reset to avoid flashing ATIS letter
=======

            // Increase connection count by one
            _sessionManager.CurrentConnectionCount++;
>>>>>>> 4236717a
        });
    }

    private void OnNetworkDisconnected(object? sender, NetworkDisconnectedReceived e)
    {
        _decodedMetar = null;

        Dispatcher.UIThread.Post(() =>
        {
            NetworkConnectionStatus = NetworkConnectionStatus.Disconnected;
            Metar = null;
            Wind = null;
            ObservationTime = null;
            Altimeter = null;
            IsNewAtis = false;

<<<<<<< HEAD
            if (e.CallsignInuse)
            {
                // Subscribe to ATIS again if we were disconnected due to duplicate callsign
                _atisHubConnection.SubscribeToAtis(new SubscribeDto(AtisStation.Identifier, AtisStation.AtisType));
            }
=======
            // Decrease the current connection count by one, ensuring it doesn't go below zero
            _sessionManager.CurrentConnectionCount = Math.Max(_sessionManager.CurrentConnectionCount - 1, 0);
>>>>>>> 4236717a
        });
    }

    private void OnChangeServerReceived(object? sender, ClientEventArgs<string> e)
    {
        _ = Disconnect();
        _networkConnection?.Connect(e.Value);
    }

    private async void OnMetarResponseReceived(object? sender, MetarResponseReceived e)
    {
        try
        {
            await ProcessMetarResponseAsync(e);
        }
        catch (Exception ex)
        {
            Log.Error(ex, "OnMetarResponseReceived Exception");
        }
    }

    private async Task ProcessMetarResponseAsync(MetarResponseReceived e)
    {
        try
        {
            if (_voiceServerConnection == null || _networkConnection == null)
                return;

            if (SelectedAtisPreset == null)
                return;

            if (NetworkConnectionStatus is NetworkConnectionStatus.Observer or NetworkConnectionStatus.Disconnected)
                return;

            // Cancel previous request
            await _processMetarCts.CancelAsync();
            _processMetarCts = new CancellationTokenSource();
            var localToken = _processMetarCts;

            if (e.IsNewMetar)
            {
                IsNewAtis = false;
                if (!_appConfig.SuppressNotificationSound)
                {
                    NativeAudio.EmitSound(SoundType.Notification);
                }

                await AcknowledgeOrIncrementAtisLetterCommand.Execute();
                IsNewAtis = true;
            }

            // Save the decoded metar so its individual properties can be sent to clients
            // connected via the websocket.
            _decodedMetar = e.Metar;

            try
            {
                await Dispatcher.UIThread.InvokeAsync(() =>
                {
                    Metar = e.Metar.RawMetar?.ToUpperInvariant();
                    Altimeter = e.Metar.Pressure?.Value?.ActualUnit == Value.Unit.HectoPascal
                        ? "Q" + e.Metar.Pressure?.Value?.ActualValue.ToString("0000")
                        : "A" + e.Metar.Pressure?.Value?.ActualValue.ToString("0000");
                    Wind = e.Metar.SurfaceWind?.RawValue;
                    ObservationTime = e.Metar.Time;
                });
            }
            catch (Exception ex)
            {
                Log.Error(ex, "Failed to update METAR properties.");
                throw;
            }

            if (AtisStation.AtisVoice.UseTextToSpeech)
            {
                try
                {
                    var textAtis = await _atisBuilder.BuildTextAtis(AtisStation, SelectedAtisPreset, AtisLetter,
                        e.Metar, localToken.Token);

                    AtisStation.TextAtis = textAtis?.ToUpperInvariant();
                    AtisStation.AtisLetter = AtisLetter;

                    await PublishAtisToWebsocket();
                    await PublishAtisToHub();
                    await _atisBuilder.UpdateIds(AtisStation, SelectedAtisPreset, AtisLetter, localToken.Token);

                    if (!e.IsNewMetar)
                    {
                        // Prevent duplicate subscriber notifications.
                        // Send notification only when the initial METAR is received upon first connection.
                        _networkConnection?.SendSubscriberNotification(AtisLetter);
                    }

                    await RequestVoiceAtis();
                }
                catch (OperationCanceledException)
                {
                    // Swallow cancellation, since it is expected behavior
                }
                catch (Exception ex)
                {
                    Log.Error(ex, "OnMetarResponseReceived Exception");
                    ErrorMessage = ex.Message;
                    await Disconnect();
                    NativeAudio.EmitSound(SoundType.Error);
                }
            }
        }
        catch (Exception ex)
        {
            Log.Error(ex, "OnMetarResponseReceived Exception");
            Dispatcher.UIThread.Post(() =>
            {
                Wind = null;
                Altimeter = null;
                Metar = null;
                ObservationTime = null;
                ErrorMessage = ex.Message;
            });
        }
    }

    /// <summary>
    /// Publishes the current ATIS information to connected websocket clients.
    /// </summary>
    /// <param name="session">The connected client to publish the data to. If omitted or null the data is broadcast to all connected clients.</param>
    /// <returns>A task.</returns>
    private async Task PublishAtisToWebsocket(ClientMetadata? session = null)
    {
        await _websocketService.SendAtisMessageAsync(session,
            new AtisMessage.AtisMessageValue
            {
                Station = AtisStation.Identifier,
                AtisType = AtisStation.AtisType,
                AtisLetter = AtisLetter,
                Metar = Metar?.Trim(),
                Wind = Wind?.Trim(),
                Altimeter = Altimeter?.Trim(),
                TextAtis = AtisStation.TextAtis,
                IsNewAtis = IsNewAtis,
                NetworkConnectionStatus = NetworkConnectionStatus,
                Pressure = _decodedMetar?.Pressure?.Value ?? null,
                Ceiling = _decodedMetar?.Ceiling?.BaseHeight ?? null,
                PrevailingVisibility = _decodedMetar?.Visibility?.PrevailingVisibility ?? null
            });
    }

    private async Task PublishAtisToHub()
    {
        // Publish ATIS immediately
        await PublishAtis();

        // Dispose of the existing timer to start a new one.
        if (_publishAtisTimer != null)
        {
            await _publishAtisTimer.DisposeAsync();
        }

        _publishAtisTimer = null;

        // Set up a new timer to re-publish ATIS every 3 minutes.
        // The Timer callback uses an async void method to handle exceptions explicitly.
        _publishAtisTimer = new Timer(PublishAtisTimerCallback, null, TimeSpan.FromMinutes(3), TimeSpan.FromMinutes(3));
    }

    private async void PublishAtisTimerCallback(object? state)
    {
        try
        {
            await PublishAtis();
        }
        catch (Exception ex)
        {
            Log.Error(ex, "Failed to publish ATIS to hub");
        }
    }

    private async Task PublishAtis()
    {
        try
        {
            // Retrieve the values on the UI thread.
            var airportConditions = await Dispatcher.UIThread.InvokeAsync(() => AirportConditionsTextDocument?.Text);
            var notams = await Dispatcher.UIThread.InvokeAsync(() => NotamsTextDocument?.Text);

            await _atisHubConnection.PublishAtis(new AtisHubDto(AtisStation.Identifier, AtisStation.AtisType,
                AtisLetter, Metar?.Trim(), Wind?.Trim(), Altimeter?.Trim(), airportConditions?.Trim(), notams?.Trim()));
        }
        catch (Exception ex)
        {
            Log.Error(ex, "Failed to publish ATIS to hub");
        }
    }

    private async Task HandleSelectedAtisPresetChanged(AtisPreset? preset)
    {
        try
        {
            if (preset == null || _voiceServerConnection == null)
                return;

            await _selectedPresetCts.CancelAsync();
            _selectedPresetCts = new CancellationTokenSource();
            var localToken = _selectedPresetCts;

            if (preset != _previousAtisPreset)
            {
                if (HasUnsavedNotams || HasUnsavedAirportConditions)
                {
                    if (Application.Current?.ApplicationLifetime is IClassicDesktopStyleApplicationLifetime lifetime)
                    {
                        if (lifetime.MainWindow == null)
                            return;

                        if (await MessageBox.ShowDialog(lifetime.MainWindow,
                                "You have unsaved Airport Conditions or NOTAMs. Would you like to save them first?",
                                "Confirm", MessageBoxButton.YesNo, MessageBoxIcon.Information) == MessageBoxResult.Yes)
                        {
                            SaveNotamsText.Execute().Subscribe();
                            SaveAirportConditionsText.Execute().Subscribe();
                        }
                    }
                }

                SelectedAtisPreset = preset;
                _previousAtisPreset = preset;

                PopulateAirportConditions(presetChanged: true);
                PopulateNotams(presetChanged: true);

                HasUnsavedNotams = false;
                HasUnsavedAirportConditions = false;

                if (NetworkConnectionStatus != NetworkConnectionStatus.Connected || _networkConnection == null)
                    return;

                if (_decodedMetar == null)
                    return;

                var textAtis = await _atisBuilder.BuildTextAtis(AtisStation, SelectedAtisPreset, AtisLetter,
                    _decodedMetar, localToken.Token);

                AtisStation.TextAtis = textAtis?.ToUpperInvariant();
                AtisStation.AtisLetter = AtisLetter;

                await PublishAtisToHub();

                await PublishAtisToWebsocket();

                await _atisBuilder.UpdateIds(AtisStation, SelectedAtisPreset, AtisLetter, localToken.Token);

                await RequestVoiceAtis();
            }
        }
        catch (OperationCanceledException)
        {
            // Swallow cancellation, since it is expected behavior
        }
        catch (Exception e)
        {
            Log.Error(e, "HandleSelectedAtisPresetChanged Exception");
            Dispatcher.UIThread.Post(() =>
            {
                Wind = null;
                Altimeter = null;
                Metar = null;
                ObservationTime = null;
                ErrorMessage = e.Message;
            });
        }
    }

    private async Task RequestVoiceAtis()
    {
        if (SelectedAtisPreset == null)
            return;

        if (_decodedMetar == null || _voiceServerConnection == null || _networkConnection == null)
            return;

        if (AtisStation.AtisVoice.UseTextToSpeech)
        {
            // Cancel any currently running task
            await _voiceRequestCts.CancelAsync();
            _voiceRequestCts = new CancellationTokenSource();

            var localCts = _voiceRequestCts;

            await Task.Run(async () =>
            {
                await _voiceRequestLock.WaitAsync(localCts.Token);
                try
                {
                    var voiceAtis = await _atisBuilder.BuildVoiceAtis(AtisStation, SelectedAtisPreset, AtisLetter,
                        _decodedMetar, localCts.Token);

                    if (voiceAtis.AudioBytes != null)
                    {
                        var dto = AtisBotUtils.CreateAtisBotDto(voiceAtis.AudioBytes, AtisStation.Frequency,
                            _atisStationAirport.Latitude, _atisStationAirport.Longitude, TransceiverHeightM);

                        await _voiceServerConnection.AddOrUpdateBot(_networkConnection.Callsign, dto, localCts.Token);
                    }
                }
                catch (OperationCanceledException)
                {
                    // Task was canceled, ignore
                }
                catch (Exception ex)
                {
                    Log.Error(ex, "Error processing voice ATIS request");
                }
                finally
                {
                    _voiceRequestLock.Release();
                }
            }, localCts.Token);
        }
    }

    private void PopulateNotams(bool presetChanged = false)
    {
        if (NotamsTextDocument == null || SelectedAtisPreset == null)
            return;

        // Retrieve and sort enabled NOTAMs by their ordinal value.
        var staticDefinitions = AtisStation.NotamDefinitions
            .Where(x => x.Enabled)
            .OrderBy(x => x.Ordinal)
            .ToList();

        // Get user entered free-text before refreshing, in case the user entered new text, and it's not saved.
        if (!presetChanged)
        {
            var readonlySegment = ReadOnlyNotams.FirstSegment;
            if (readonlySegment != null)
            {
                _previousFreeTextNotams = readonlySegment.StartOffset > 0
                    ? NotamsTextDocument.Text[..readonlySegment.StartOffset]
                    : NotamsTextDocument.Text[readonlySegment.Length..];
            }
        }
        else
        {
            _previousFreeTextNotams = "";
        }

        ReadOnlyNotams.Clear();
        NotamsTextDocument.Text = "";
        _notamFreeTextOffset = 0;

        var staticDefinitionsString = string.Join(". ", staticDefinitions.Select(s => s.Text.TrimEnd('.'))) + ". ";

        // Insert static definitions before free-text
        if (AtisStation.NotamsBeforeFreeText)
        {
            if (staticDefinitions.Count > 0)
            {
                // Insert static definitions
                NotamsTextDocument.Insert(0, staticDefinitionsString);

                // Mark static definitions segment as readonly
                ReadOnlyNotams.Add(new TextSegment { StartOffset = 0, Length = staticDefinitionsString.Length });

                _notamFreeTextOffset = staticDefinitionsString.Length;
            }

            // Insert free-text after static definitions
            if (!string.IsNullOrEmpty(_previousFreeTextNotams))
            {
                NotamsTextDocument.Insert(_notamFreeTextOffset, _previousFreeTextNotams.Trim());
            }
            else if (!string.IsNullOrEmpty(SelectedAtisPreset.Notams))
            {
                NotamsTextDocument.Insert(_notamFreeTextOffset, SelectedAtisPreset.Notams);
            }
        }
        else
        {
            if (!string.IsNullOrEmpty(_previousFreeTextNotams))
            {
                NotamsTextDocument.Insert(0, _previousFreeTextNotams.Trim() + " ");
                _notamFreeTextOffset = _previousFreeTextNotams.Trim().Length + 1;
            }
            else if (!string.IsNullOrEmpty(SelectedAtisPreset.Notams))
            {
                NotamsTextDocument.Insert(0, SelectedAtisPreset.Notams.Trim() + " ");
                _notamFreeTextOffset = SelectedAtisPreset.Notams.Trim().Length + 1;
            }

            // Insert static definitions after free-text
            if (staticDefinitions.Count > 0)
            {
                NotamsTextDocument.Insert(_notamFreeTextOffset, staticDefinitionsString);

                // Mark static definitions segment as readonly
                ReadOnlyNotams.Add(new TextSegment
                {
                    StartOffset = _notamFreeTextOffset, Length = staticDefinitionsString.Length
                });
            }
        }
    }

    private void PopulateAirportConditions(bool presetChanged = false)
    {
        if (AirportConditionsTextDocument == null || SelectedAtisPreset == null)
            return;

        // Retrieve and sort enabled static airport conditions by their ordinal value.
        var staticDefinitions = AtisStation.AirportConditionDefinitions
            .Where(x => x.Enabled)
            .OrderBy(x => x.Ordinal)
            .ToList();

        // Get user entered free-text before refreshing, in case the user entered new text, and it's not saved.
        if (!presetChanged)
        {
            var readonlySegment = ReadOnlyAirportConditions.FirstSegment;
            if (readonlySegment != null)
            {
                _previousFreeTextAirportConditions = readonlySegment.StartOffset > 0
                    ? AirportConditionsTextDocument.Text[..readonlySegment.StartOffset]
                    : AirportConditionsTextDocument.Text[readonlySegment.Length..];
            }
        }
        else
        {
            _previousFreeTextAirportConditions = "";
        }

        ReadOnlyAirportConditions.Clear();
        AirportConditionsTextDocument.Text = "";
        _airportConditionsFreeTextOffset = 0;

        var staticDefinitionsString = string.Join(". ", staticDefinitions.Select(s => s.Text.TrimEnd('.'))) + ". ";

        // Insert static definitions before free-text
        if (AtisStation.AirportConditionsBeforeFreeText)
        {
            if (staticDefinitions.Count > 0)
            {
                // Insert static definitions
                AirportConditionsTextDocument.Insert(0, staticDefinitionsString);

                // Mark static definitions segment as readonly
                ReadOnlyAirportConditions.Add(new TextSegment
                {
                    StartOffset = 0, Length = staticDefinitionsString.Length
                });

                _airportConditionsFreeTextOffset = staticDefinitionsString.Length;
            }

            // Insert free-text after static definitions
            if (!string.IsNullOrEmpty(_previousFreeTextAirportConditions))
            {
                AirportConditionsTextDocument.Insert(_airportConditionsFreeTextOffset,
                    _previousFreeTextAirportConditions.Trim());
            }
            else if (!string.IsNullOrEmpty(SelectedAtisPreset.AirportConditions))
            {
                AirportConditionsTextDocument.Insert(_airportConditionsFreeTextOffset,
                    SelectedAtisPreset.AirportConditions);
            }
        }
        else
        {
            if (!string.IsNullOrEmpty(_previousFreeTextAirportConditions))
            {
                AirportConditionsTextDocument.Insert(0, _previousFreeTextAirportConditions.Trim() + " ");
                _airportConditionsFreeTextOffset = _previousFreeTextAirportConditions.Trim().Length + 1;
            }
            else if (!string.IsNullOrEmpty(SelectedAtisPreset.AirportConditions))
            {
                AirportConditionsTextDocument.Insert(0, SelectedAtisPreset.AirportConditions.Trim() + " ");
                _airportConditionsFreeTextOffset = SelectedAtisPreset.AirportConditions.Trim().Length + 1;
            }

            // Insert static definitions after free-text
            if (staticDefinitions.Count > 0)
            {
                AirportConditionsTextDocument.Insert(_airportConditionsFreeTextOffset, staticDefinitionsString);

                // Mark static definitions segment as readonly
                ReadOnlyAirportConditions.Add(new TextSegment
                {
                    StartOffset = _airportConditionsFreeTextOffset, Length = staticDefinitionsString.Length
                });
            }
        }
    }

    private async void HandleIsNewAtisChanged(bool isNewAtis)
    {
        try
        {
            await PublishAtisToWebsocket();
        }
        catch (Exception e)
        {
            Log.Error(e, "Error in HandleIsNewAtisChanged");
        }
    }

    private async Task HandleAtisLetterChanged()
    {
        await _atisLetterChangedCts.CancelAsync();
        _atisLetterChangedCts = new CancellationTokenSource();
        var localToken = _atisLetterChangedCts.Token;

        if (!AtisStation.AtisVoice.UseTextToSpeech ||
            NetworkConnectionStatus != NetworkConnectionStatus.Connected ||
            SelectedAtisPreset == null ||
            _networkConnection == null ||
            _voiceServerConnection == null ||
            _decodedMetar == null)
        {
            return;
        }

        try
        {
            var textAtis = await _atisBuilder.BuildTextAtis(AtisStation, SelectedAtisPreset, AtisLetter,
                _decodedMetar, localToken);

            AtisStation.TextAtis = textAtis?.ToUpperInvariant();
            AtisStation.AtisLetter = AtisLetter;

            await PublishAtisToHub();

            await PublishAtisToWebsocket();

            _networkConnection?.SendSubscriberNotification(AtisLetter);

            await _atisBuilder.UpdateIds(AtisStation, SelectedAtisPreset, AtisLetter, localToken);

            await RequestVoiceAtis();
        }
        catch (Exception ex)
        {
            Log.Error(ex, "HandleAtisLetterChanged Exception");
            Dispatcher.UIThread.Post(() =>
            {
                Wind = null;
                Altimeter = null;
                Metar = null;
                ObservationTime = null;
                ErrorMessage = ex.Message;
            });
        }
    }

    private async void OnGetAtisReceived(object? sender, GetAtisReceived e)
    {
        try
        {
            // If a specific station is specified then both the station identifier and the ATIS type
            // must match to acknowledge the update.
            // If a specific station isn't specified then the request is for all stations.
            if (!string.IsNullOrEmpty(e.Station) &&
                (e.Station != AtisStation.Identifier || e.AtisType != AtisStation.AtisType))
            {
                return;
            }

            await PublishAtisToWebsocket(e.Session);
        }
        catch (Exception ex)
        {
            Log.Error(ex, "Error in OnGetAtisReceived");
        }
    }

    private void OnAcknowledgeAtisUpdateReceived(object? sender, AcknowledgeAtisUpdateReceived e)
    {
        // If a specific station is specified then both the station identifier and the ATIS type
        // must match to acknowledge the update.
        // If a specific station isn't specified then the request is for all stations.
        if (!string.IsNullOrEmpty(e.Station) &&
            (e.Station != AtisStation.Identifier || e.AtisType != AtisStation.AtisType))
        {
            return;
        }

        HandleAcknowledgeAtisUpdate();
    }

    private void OnConfigureAtisReceived(object? sender, GetConfigureAtisReceived e)
    {
        if (e.Payload == null)
            return;

        var isMatchingId = !string.IsNullOrEmpty(e.Payload.Id) && AtisStation.Id == e.Payload.Id;
        var isMatchingStation = !string.IsNullOrEmpty(e.Payload.Station) &&
                                AtisStation.Identifier == e.Payload.Station &&
                                AtisStation.AtisType == e.Payload.AtisType;

        if (isMatchingId || isMatchingStation)
        {
            var preset = AtisStation.Presets.FirstOrDefault(x => x.Name == e.Payload.Preset);
            if (preset != null)
            {
                Dispatcher.UIThread.Invoke(() =>
                {
                    SelectedAtisPreset = preset;
                    UpdatePresetData(e.Payload);
                });
            }
            else
            {
                throw new Exception($"Invalid Preset Name: {e.Payload.Preset}");
            }
        }
    }

    private void UpdatePresetData(ConfigureAtisMessage.ConfigureAtisMessagePayload payload)
    {
        if (SelectedAtisPreset != null)
        {
            SelectedAtisPreset.AirportConditions = payload.AirportConditionsFreeText ?? "";
            SelectedAtisPreset.Notams = payload.NotamsFreeText ?? "";
        }

        if (AirportConditionsTextDocument != null)
        {
            AirportConditionsTextDocument.Text = payload.AirportConditionsFreeText ?? "";
        }

        if (NotamsTextDocument != null)
        {
            NotamsTextDocument.Text = payload.NotamsFreeText ?? "";
        }
    }

    private void OnConnectAtisReceived(object? sender, GetConnectAtisReceived e)
    {
        if (e.Payload == null)
            return;

        if (SelectedAtisPreset == null || NetworkConnectionStatus == NetworkConnectionStatus.Connected)
            return;

        var isMatchingId = !string.IsNullOrEmpty(e.Payload.Id) && AtisStation.Id == e.Payload.Id;
        var isMatchingStation = !string.IsNullOrEmpty(e.Payload.Station) &&
                                AtisStation.Identifier == e.Payload.Station &&
                                AtisStation.AtisType == e.Payload.AtisType;

        if (isMatchingId || isMatchingStation)
        {
            Dispatcher.UIThread.Invoke(() => { NetworkConnectCommand.Execute().Subscribe(); });
        }
    }

    private void OnDisconnectAtisReceived(object? sender, GetDisconnectAtisReceived e)
    {
        if (e.Payload == null)
            return;

        var isMatchingId = !string.IsNullOrEmpty(e.Payload.Id) && AtisStation.Id == e.Payload.Id;
        var isMatchingStation = !string.IsNullOrEmpty(e.Payload.Station) &&
                                AtisStation.Identifier == e.Payload.Station &&
                                AtisStation.AtisType == e.Payload.AtisType;

        if (isMatchingId || isMatchingStation)
        {
            Dispatcher.UIThread.Invoke(async () => { await Disconnect(); });
        }
    }

    private void HandleAcknowledgeAtisUpdate()
    {
        if (IsNewAtis)
        {
            IsNewAtis = false;
        }
    }

    private void AcknowledgeOrIncrementAtisLetter()
    {
        if (IsNewAtis)
        {
            IsNewAtis = false;
            return;
        }

        if (AtisLetter >= AtisStation.CodeRange.High)
            AtisLetter = AtisStation.CodeRange.Low;
        else
            AtisLetter++;
    }

    private void DecrementAtisLetter()
    {
        if (AtisLetter <= AtisStation.CodeRange.Low)
            AtisLetter = AtisStation.CodeRange.High;
        else
            AtisLetter--;
    }
}<|MERGE_RESOLUTION|>--- conflicted
+++ resolved
@@ -1241,13 +1241,10 @@
         Dispatcher.UIThread.Post(() =>
         {
             NetworkConnectionStatus = NetworkConnectionStatus.Connected;
-<<<<<<< HEAD
             IsNewAtis = false; // Reset to avoid flashing ATIS letter
-=======
 
             // Increase connection count by one
             _sessionManager.CurrentConnectionCount++;
->>>>>>> 4236717a
         });
     }
 
@@ -1264,16 +1261,14 @@
             Altimeter = null;
             IsNewAtis = false;
 
-<<<<<<< HEAD
+            // Decrease the current connection count by one, ensuring it doesn't go below zero
+            _sessionManager.CurrentConnectionCount = Math.Max(_sessionManager.CurrentConnectionCount - 1, 0);
+
             if (e.CallsignInuse)
             {
                 // Subscribe to ATIS again if we were disconnected due to duplicate callsign
                 _atisHubConnection.SubscribeToAtis(new SubscribeDto(AtisStation.Identifier, AtisStation.AtisType));
             }
-=======
-            // Decrease the current connection count by one, ensuring it doesn't go below zero
-            _sessionManager.CurrentConnectionCount = Math.Max(_sessionManager.CurrentConnectionCount - 1, 0);
->>>>>>> 4236717a
         });
     }
 
