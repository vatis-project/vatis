﻿using ReactiveUI;
using System;
using System.Collections.Generic;
using System.Collections.ObjectModel;
using System.Linq;
using System.Reactive;
using System.Reactive.Linq;
using System.Threading;
using System.Threading.Tasks;
using Avalonia;
using Avalonia.Controls.ApplicationLifetimes;
using Avalonia.Threading;
using AvaloniaEdit.CodeCompletion;
using AvaloniaEdit.Document;
using DynamicData;
using DynamicData.Binding;
using Serilog;
using Vatsim.Vatis.Atis;
using Vatsim.Vatis.Config;
using Vatsim.Vatis.Events;
using Vatsim.Vatis.NavData;
using Vatsim.Vatis.Networking;
using Vatsim.Vatis.Networking.AtisHub;
using Vatsim.Vatis.Profiles;
using Vatsim.Vatis.Profiles.Models;
using Vatsim.Vatis.Sessions;
using Vatsim.Vatis.Ui.Dialogs.MessageBox;
using Vatsim.Vatis.Ui.Models;
using Vatsim.Vatis.Voice.Audio;
using Vatsim.Vatis.Voice.Network;
using Vatsim.Vatis.Voice.Utils;
using Vatsim.Vatis.Weather.Decoder.Entity;
using Vatsim.Vatis.Ui.Services;
using Vatsim.Vatis.Ui.Services.WebsocketMessages;
using WatsonWebsocket;

namespace Vatsim.Vatis.Ui.ViewModels;
public class AtisStationViewModel : ReactiveViewModelBase, IDisposable
{
    private readonly IAppConfig _appConfig;
    private readonly IProfileRepository _profileRepository;
    private readonly IAtisBuilder _atisBuilder;
    private readonly AtisStation _atisStation;
    private readonly IWindowFactory _windowFactory;
    private readonly INetworkConnection? _networkConnection;
    private readonly IVoiceServerConnection? _voiceServerConnection;
    private readonly IAtisHubConnection _atisHubConnection;
    private readonly IWebsocketService _websocketService;
    private readonly ISessionManager _sessionManager;
    private CancellationTokenSource _cancellationToken;
    private readonly Airport _atisStationAirport;
    private AtisPreset? _previousAtisPreset;
    private IDisposable? _publishAtisTimer;
    private bool _isPublishAtisTriggeredInitially;
    private DecodedMetar? _decodedMetar;
    private int _notamFreeTextOffset;
    private int _airportConditionsFreeTextOffset;

    public TextSegmentCollection<TextSegment> ReadOnlyAirportConditions { get; set; }
    public TextSegmentCollection<TextSegment> ReadOnlyNotams { get; set; }

    #region Reactive Properties
    private string? _id;
    public string? Id
    {
        get => _id;
        private set => this.RaiseAndSetIfChanged(ref _id, value);
    }

    private string? _identifier;
    public string? Identifier
    {
        get => _identifier;
        set => this.RaiseAndSetIfChanged(ref _identifier, value);
    }

    private string? _tabText;
    public string? TabText
    {
        get => _tabText;
        set => this.RaiseAndSetIfChanged(ref _tabText, value);
    }

    private char _atisLetter;
    public char AtisLetter
    {
        get => _atisLetter;
        set => this.RaiseAndSetIfChanged(ref _atisLetter, value);
    }

    public CodeRangeMeta CodeRange => _atisStation.CodeRange;

    private bool _isAtisLetterInputMode;
    public bool IsAtisLetterInputMode
    {
        get => _isAtisLetterInputMode;
        set => this.RaiseAndSetIfChanged(ref _isAtisLetterInputMode, value);
    }

    private string? _metar;
    public string? Metar
    {
        get => _metar;
        set => this.RaiseAndSetIfChanged(ref _metar, value);
    }

    private string? _wind;
    public string? Wind
    {
        get => _wind;
        set => this.RaiseAndSetIfChanged(ref _wind, value);
    }

    private string? _altimeter;
    public string? Altimeter
    {
        get => _altimeter;
        set => this.RaiseAndSetIfChanged(ref _altimeter, value);
    }

    private bool _isNewAtis;
    public bool IsNewAtis
    {
        get => _isNewAtis;
        set => this.RaiseAndSetIfChanged(ref _isNewAtis, value);
    }

    private string _atisTypeLabel = "";
    public string AtisTypeLabel
    {
        get => _atisTypeLabel;
        set => this.RaiseAndSetIfChanged(ref _atisTypeLabel, value);
    }

    private bool _isCombinedAtis;
    public bool IsCombinedAtis
    {
        get => _isCombinedAtis;
        private set => this.RaiseAndSetIfChanged(ref _isCombinedAtis, value);
    }

    private ObservableCollection<AtisPreset> _atisPresetList = [];
    public ObservableCollection<AtisPreset> AtisPresetList
    {
        get => _atisPresetList;
        set => this.RaiseAndSetIfChanged(ref _atisPresetList, value);
    }

    private AtisPreset? _selectedAtisPreset;
    public AtisPreset? SelectedAtisPreset
    {
        get => _selectedAtisPreset;
        private set => this.RaiseAndSetIfChanged(ref _selectedAtisPreset, value);
    }

    private string? _errorMessage;
    public string? ErrorMessage
    {
        get => _errorMessage;
        set => this.RaiseAndSetIfChanged(ref _errorMessage, value);
    }

    private string? AirportConditionsFreeText => AirportConditionsTextDocument?.Text;

    private TextDocument? _airportConditionsTextDocument = new();
    public TextDocument? AirportConditionsTextDocument
    {
        get => _airportConditionsTextDocument;
        set => this.RaiseAndSetIfChanged(ref _airportConditionsTextDocument, value);
    }

    private string? NotamsFreeText => _notamsTextDocument?.Text;

    private TextDocument? _notamsTextDocument = new();
    public TextDocument? NotamsTextDocument
    {
        get => _notamsTextDocument;
        set => this.RaiseAndSetIfChanged(ref _notamsTextDocument, value);
    }

    private bool _useTexToSpeech;
    private bool UseTexToSpeech
    {
        get => _useTexToSpeech;
        set => this.RaiseAndSetIfChanged(ref _useTexToSpeech, value);
    }

    private NetworkConnectionStatus _networkConnectionStatus = NetworkConnectionStatus.Disconnected;
    public NetworkConnectionStatus NetworkConnectionStatus
    {
        get => _networkConnectionStatus;
        set => this.RaiseAndSetIfChanged(ref _networkConnectionStatus, value);
    }

    private List<ICompletionData> _contractionCompletionData = [];
    public List<ICompletionData> ContractionCompletionData
    {
        get => _contractionCompletionData;
        set => this.RaiseAndSetIfChanged(ref _contractionCompletionData, value);
    }

    private bool _hasUnsavedAirportConditions;
    public bool HasUnsavedAirportConditions
    {
        get => _hasUnsavedAirportConditions;
        set => this.RaiseAndSetIfChanged(ref _hasUnsavedAirportConditions, value);
    }

    private bool _hasUnsavedNotams;
    public bool HasUnsavedNotams
    {
        get => _hasUnsavedNotams;
        set => this.RaiseAndSetIfChanged(ref _hasUnsavedNotams, value);
    }
    #endregion

    public ReactiveCommand<Unit, Unit> DecrementAtisLetterCommand { get; }
    public ReactiveCommand<Unit, Unit> AcknowledgeOrIncrementAtisLetterCommand { get; }
    public ReactiveCommand<Unit, Unit> AcknowledgeAtisUpdateCommand { get; }
    public ReactiveCommand<Unit, Unit> NetworkConnectCommand { get; }
    public ReactiveCommand<Unit, Unit> VoiceRecordAtisCommand { get; }
    public ReactiveCommand<Unit, Unit> OpenStaticAirportConditionsDialogCommand { get; }
    public ReactiveCommand<Unit, Unit> OpenStaticNotamsDialogCommand { get; }
    public ReactiveCommand<AtisPreset, Unit> SelectedPresetChangedCommand { get; }
    public ReactiveCommand<Unit, Unit> SaveAirportConditionsText { get; }
    public ReactiveCommand<Unit, Unit> SaveNotamsText { get; }

    public AtisStationViewModel(AtisStation station, INetworkConnectionFactory connectionFactory, IAppConfig appConfig,
        IVoiceServerConnection voiceServerConnection, IAtisBuilder atisBuilder, IWindowFactory windowFactory,
        INavDataRepository navDataRepository, IAtisHubConnection hubConnection, ISessionManager sessionManager,
        IProfileRepository profileRepository, IWebsocketService websocketService)
    {
        Id = station.Id;
        Identifier = station.Identifier;
        _atisStation = station;
        _appConfig = appConfig;
        _atisBuilder = atisBuilder;
        _windowFactory = windowFactory;
        _websocketService = websocketService;
        _atisHubConnection = hubConnection;
        _sessionManager = sessionManager;
        _profileRepository = profileRepository;
        _cancellationToken = new CancellationTokenSource();
        _atisStationAirport = navDataRepository.GetAirport(station.Identifier) ??
                              throw new ApplicationException($"{station.Identifier} not found in airport navdata.");

        _atisLetter = _atisStation.CodeRange.Low;

        ReadOnlyAirportConditions = new TextSegmentCollection<TextSegment>(AirportConditionsTextDocument);
        ReadOnlyNotams = new TextSegmentCollection<TextSegment>(NotamsTextDocument);

        switch (station.AtisType)
        {
            case AtisType.Arrival:
                TabText = $"{Identifier}/A";
                AtisTypeLabel = "ARR";
                break;
            case AtisType.Departure:
                TabText = $"{Identifier}/D";
                AtisTypeLabel = "DEP";
                break;
            case AtisType.Combined:
                TabText = Identifier;
                AtisTypeLabel = "";
                break;
            default:
                throw new ArgumentOutOfRangeException();
        }

        IsCombinedAtis = station.AtisType == AtisType.Combined;
        AtisPresetList = new ObservableCollection<AtisPreset>(station.Presets.OrderBy(x => x.Ordinal));

        OpenStaticAirportConditionsDialogCommand = ReactiveCommand.CreateFromTask(HandleOpenAirportConditionsDialog);
        OpenStaticNotamsDialogCommand = ReactiveCommand.CreateFromTask(HandleOpenStaticNotamsDialog);

        SaveAirportConditionsText = ReactiveCommand.Create(HandleSaveAirportConditionsText);
        SaveNotamsText = ReactiveCommand.Create(HandleSaveNotamsText);
        SelectedPresetChangedCommand = ReactiveCommand.CreateFromTask<AtisPreset>(HandleSelectedAtisPresetChanged);
        AcknowledgeAtisUpdateCommand = ReactiveCommand.Create(HandleAcknowledgeAtisUpdate);
        DecrementAtisLetterCommand = ReactiveCommand.Create(DecrementAtisLetter);
        AcknowledgeOrIncrementAtisLetterCommand = ReactiveCommand.Create(AcknowledgeOrIncrementAtisLetter);
        NetworkConnectCommand = ReactiveCommand.Create(HandleNetworkConnect, this.WhenAnyValue(
            x => x.SelectedAtisPreset,
            x => x.NetworkConnectionStatus,
            (atisPreset, networkStatus) => atisPreset != null && networkStatus != NetworkConnectionStatus.Connecting));
        VoiceRecordAtisCommand = ReactiveCommand.Create(HandleVoiceRecordAtisCommand,
            this.WhenAnyValue(
                x => x.Metar,
                x => x.UseTexToSpeech,
                x => x.NetworkConnectionStatus,
                (metar, voiceRecord, networkStatus) => !string.IsNullOrEmpty(metar) && voiceRecord &&
                                                       networkStatus == NetworkConnectionStatus.Connected));

        _websocketService.GetAtisReceived += OnGetAtisReceived;
        _websocketService.AcknowledgeAtisUpdateReceived += OnAcknowledgeAtisUpdateReceived;

        LoadContractionData();

        _networkConnection = connectionFactory.CreateConnection(_atisStation);
        _networkConnection.NetworkConnectionFailed += OnNetworkConnectionFailed;
        _networkConnection.NetworkErrorReceived += OnNetworkErrorReceived;
        _networkConnection.NetworkConnected += OnNetworkConnected;
        _networkConnection.NetworkDisconnected += OnNetworkDisconnected;
        _networkConnection.ChangeServerReceived += OnChangeServerReceived;
        _networkConnection.MetarResponseReceived += OnMetarResponseReceived;
        _networkConnection.KillRequestReceived += OnKillRequestedReceived;
        _voiceServerConnection = voiceServerConnection;

        UseTexToSpeech = !_atisStation.AtisVoice.UseTextToSpeech;
        MessageBus.Current.Listen<AtisVoiceTypeChanged>().Subscribe(evt =>
        {
            if (evt.Id == _atisStation.Id)
            {
                UseTexToSpeech = !evt.UseTextToSpeech;
            }
        });
        MessageBus.Current.Listen<StationPresetsChanged>().Subscribe(evt =>
        {
            if (evt.Id == _atisStation.Id)
            {
                AtisPresetList = new ObservableCollection<AtisPreset>(_atisStation.Presets.OrderBy(x => x.Ordinal));
            }
        });
        MessageBus.Current.Listen<ContractionsUpdated>().Subscribe(evt =>
        {
            if (evt.StationId == _atisStation.Id)
            {
                LoadContractionData();
            }
        });
        MessageBus.Current.Listen<AtisHubAtisReceived>().Subscribe(sync =>
        {
            if (sync.Dto.StationId == station.Identifier &&
                sync.Dto.AtisType == station.AtisType &&
                NetworkConnectionStatus != NetworkConnectionStatus.Connected)
            {
                Dispatcher.UIThread.Post(() =>
                {
                    AtisLetter = sync.Dto.AtisLetter;
                    Wind = sync.Dto.Wind;
                    Altimeter = sync.Dto.Altimeter;
                    Metar = sync.Dto.Metar;
                    NetworkConnectionStatus = NetworkConnectionStatus.Observer;
                });
            }
        });
        MessageBus.Current.Listen<AtisHubExpiredAtisReceived>().Subscribe(sync =>
        {
            if (sync.Dto.StationId == _atisStation.Identifier &&
                sync.Dto.AtisType == _atisStation.AtisType &&
                NetworkConnectionStatus == NetworkConnectionStatus.Observer)
            {
                Dispatcher.UIThread.Post(() =>
                {
                    AtisLetter = _atisStation.CodeRange.Low;
                    Wind = null;
                    Altimeter = null;
                    Metar = null;
                    NetworkConnectionStatus = NetworkConnectionStatus.Disconnected;
                });
            }
        });
        MessageBus.Current.Listen<HubConnected>().Subscribe(_ =>
        {
            _atisHubConnection.SubscribeToAtis(new SubscribeDto(_atisStation.Identifier, _atisStation.AtisType));
        });

        this.WhenAnyValue(x => x.IsNewAtis).Subscribe(HandleIsNewAtisChanged);
        this.WhenAnyValue(x => x.AtisLetter).Subscribe(HandleAtisLetterChanged);
        this.WhenAnyValue(x => x.NetworkConnectionStatus).Skip(1).Subscribe(HandleNetworkStatusChanged);
    }

    private void HandleSaveNotamsText()
    {
        if (SelectedAtisPreset == null)
            return;

        SelectedAtisPreset.Notams = NotamsFreeText?[_notamFreeTextOffset..];
        if (_sessionManager.CurrentProfile != null)
            _profileRepository.Save(_sessionManager.CurrentProfile);

        HasUnsavedNotams = false;
    }

    private void HandleSaveAirportConditionsText()
    {
        if (SelectedAtisPreset == null)
            return;

        SelectedAtisPreset.AirportConditions = AirportConditionsFreeText?[_airportConditionsFreeTextOffset..];
        if (_sessionManager.CurrentProfile != null)
            _profileRepository.Save(_sessionManager.CurrentProfile);

        HasUnsavedAirportConditions = false;
    }

    private void LoadContractionData()
    {
        ContractionCompletionData.Clear();

        foreach (var contraction in _atisStation.Contractions.ToList())
        {
            if (contraction is { VariableName: not null, Voice: not null })
                ContractionCompletionData.Add(new AutoCompletionData(contraction.VariableName, contraction.Voice));
        }
    }

    private async Task HandleOpenStaticNotamsDialog()
    {
        if (Application.Current?.ApplicationLifetime is not IClassicDesktopStyleApplicationLifetime lifetime)
            return;

        if (lifetime.MainWindow == null)
            return;

        var dlg = _windowFactory.CreateStaticNotamsDialog();
        dlg.Topmost = lifetime.MainWindow.Topmost;
        if (dlg.DataContext is StaticNotamsDialogViewModel viewModel)
        {
            viewModel.Definitions = new ObservableCollection<StaticDefinition>(_atisStation.NotamDefinitions);
            viewModel.ContractionCompletionData = ContractionCompletionData;

            viewModel.WhenAnyValue(x => x.IncludeBeforeFreeText).Subscribe(val =>
            {
                _atisStation.NotamsBeforeFreeText = val;
                if (_sessionManager.CurrentProfile != null)
                    _profileRepository.Save(_sessionManager.CurrentProfile);
            });

            viewModel.Definitions.ToObservableChangeSet().AutoRefresh(x => x.Enabled).Bind(out var changes).Subscribe(_ =>
            {
                _atisStation.NotamDefinitions.Clear();
                _atisStation.NotamDefinitions.AddRange(changes);
                if (_sessionManager.CurrentProfile != null)
                    _profileRepository.Save(_sessionManager.CurrentProfile);
            });

            viewModel.Definitions.CollectionChanged += (_, _) =>
            {
                var idx = 0;
                _atisStation.NotamDefinitions.Clear();
                foreach (var item in viewModel.Definitions)
                {
                    item.Ordinal = ++idx;
                    _atisStation.NotamDefinitions.Add(item);
                }
                if (_sessionManager.CurrentProfile != null)
                    _profileRepository.Save(_sessionManager.CurrentProfile);
            };
        }

        await dlg.ShowDialog(lifetime.MainWindow);

        // Update the free-form text area after the dialog is closed
        PopulateNotams();
    }

    private async Task HandleOpenAirportConditionsDialog()
    {
        if (Application.Current?.ApplicationLifetime is not IClassicDesktopStyleApplicationLifetime lifetime)
            return;

        if (lifetime.MainWindow == null)
            return;

        var dlg = _windowFactory.CreateStaticAirportConditionsDialog();
        dlg.Topmost = lifetime.MainWindow.Topmost;
        if (dlg.DataContext is StaticAirportConditionsDialogViewModel viewModel)
        {
            viewModel.Definitions = new ObservableCollection<StaticDefinition>(_atisStation.AirportConditionDefinitions);
            viewModel.ContractionCompletionData = ContractionCompletionData;

            viewModel.WhenAnyValue(x => x.IncludeBeforeFreeText).Subscribe(val =>
            {
                _atisStation.AirportConditionsBeforeFreeText = val;
                if (_sessionManager.CurrentProfile != null)
                    _profileRepository.Save(_sessionManager.CurrentProfile);
            });

            viewModel.Definitions.ToObservableChangeSet().AutoRefresh(x => x.Enabled).Bind(out var changes).Subscribe(_ =>
            {
                _atisStation.AirportConditionDefinitions.Clear();
                _atisStation.AirportConditionDefinitions.AddRange(changes);
                if (_sessionManager.CurrentProfile != null)
                    _profileRepository.Save(_sessionManager.CurrentProfile);
            });

            viewModel.Definitions.CollectionChanged += (_, _) =>
            {
                var idx = 0;
                _atisStation.AirportConditionDefinitions.Clear();
                foreach (var item in viewModel.Definitions)
                {
                    item.Ordinal = ++idx;
                    _atisStation.AirportConditionDefinitions.Add(item);
                }
                if (_sessionManager.CurrentProfile != null)
                    _profileRepository.Save(_sessionManager.CurrentProfile);
            };
        }

        await dlg.ShowDialog(lifetime.MainWindow);

        // Update the free-form text area after the dialog is closed
        PopulateAirportConditions();
    }

    private void OnKillRequestedReceived(object? sender, KillRequestReceived e)
    {
        NativeAudio.EmitSound(SoundType.Error);

        Dispatcher.UIThread.Post(() =>
        {
            Wind = null;
            Altimeter = null;
            Metar = null;
            ErrorMessage = string.IsNullOrEmpty(e.Reason)
                ? $"Forcefully disconnected from network."
                : $"Forcefully disconnected from network: {e.Reason}";
        });
    }

    private async void HandleVoiceRecordAtisCommand()
    {
        try
        {
            if (SelectedAtisPreset == null)
                return;

            if (_networkConnection == null || _voiceServerConnection == null)
                return;

            if (_decodedMetar == null)
                return;

            if (Application.Current?.ApplicationLifetime is IClassicDesktopStyleApplicationLifetime lifetime)
            {
                if (lifetime.MainWindow == null)
                    return;

                var window = _windowFactory.CreateVoiceRecordAtisDialog();
                if (window.DataContext is VoiceRecordAtisDialogViewModel vm)
                {
                    var atisBuilder = await _atisBuilder.BuildAtis(_atisStation, SelectedAtisPreset, AtisLetter, _decodedMetar,
                        _cancellationToken.Token);

                    vm.AtisScript = atisBuilder.TextAtis;
                    window.Topmost = lifetime.MainWindow.Topmost;

                    if (await window.ShowDialog<bool>(lifetime.MainWindow))
                    {
                        await Task.Run(async () =>
                        {
<<<<<<< HEAD
                            mAtisStation.TextAtis = atisBuilder.TextAtis;

                            await PublishAtisToHub();
                            mNetworkConnection.SendSubscriberNotification(AtisLetter);
                            await mAtisBuilder.UpdateIds(mAtisStation, SelectedAtisPreset, AtisLetter,
                                mCancellationToken.Token);

                            var dto = AtisBotUtils.AddBotRequest(vm.AudioBuffer, mAtisStation.Frequency,
                                mAtisStationAirport.Latitude, mAtisStationAirport.Longitude, 100);
                            await mVoiceServerConnection?.AddOrUpdateBot(mNetworkConnection.Callsign, dto,
                                mCancellationToken.Token)!;
=======
                            _atisStation.TextAtis = atisBuilder.TextAtis;

                            await PublishAtisToHub();
                            _networkConnection.SendSubscriberNotification(AtisLetter);
                            await _atisBuilder.UpdateIds(_atisStation, SelectedAtisPreset, AtisLetter,
                                _cancellationToken.Token);

                            var dto = AtisBotUtils.AddBotRequest(vm.AudioBuffer, _atisStation.Frequency,
                                _atisStationAirport.Latitude, _atisStationAirport.Longitude, 100);
                            await _voiceServerConnection?.AddOrUpdateBot(_networkConnection.Callsign, dto,
                                _cancellationToken.Token)!;
>>>>>>> 50901a2b
                        }).ContinueWith(t =>
                        {
                            if (t.IsFaulted)
                            {
                                ErrorMessage = string.Join(",",
                                    t.Exception.InnerExceptions.Select(exception => exception.Message));
                                _networkConnection?.Disconnect();
                                NativeAudio.EmitSound(SoundType.Error);
                            }
                        }, _cancellationToken.Token);
                    }
                }
            }
        }
        catch (Exception e)
        {
            Dispatcher.UIThread.Post(() =>
            {
                Wind = null;
                Altimeter = null;
                Metar = null;
                ErrorMessage = e.Message;
            });
        }
    }

    private async void HandleNetworkStatusChanged(NetworkConnectionStatus status)
    {
        try
        {
            if (_voiceServerConnection == null || _networkConnection == null)
                return;

            await PublishAtisToWebsocket();

            switch (status)
            {
                case NetworkConnectionStatus.Connected:
                    {
                        try
                        {
                            await _voiceServerConnection.Connect(_appConfig.UserId, _appConfig.PasswordDecrypted);
                            _sessionManager.CurrentConnectionCount++;
                        }
                        catch (Exception ex)
                        {
                            ErrorMessage = ex.Message;
                        }

                        break;
                    }
                case NetworkConnectionStatus.Disconnected:
                    {
                        try
                        {
                            _sessionManager.CurrentConnectionCount =
                                Math.Max(_sessionManager.CurrentConnectionCount - 1, 0);
                            await _voiceServerConnection.RemoveBot(_networkConnection.Callsign);
                            _voiceServerConnection?.Disconnect();
                            _publishAtisTimer?.Dispose();
                            _publishAtisTimer = null;
                            _isPublishAtisTriggeredInitially = false;
                        }
                        catch (Exception ex)
                        {
                            ErrorMessage = ex.Message;
                        }

                        break;
                    }
                case NetworkConnectionStatus.Connecting:
                case NetworkConnectionStatus.Observer:
                    break;
                default:
                    throw new ApplicationException("Unknown network connection status");
            }
        }
        catch (Exception e)
        {
            Dispatcher.UIThread.Post(() =>
            {
                Wind = null;
                Altimeter = null;
                Metar = null;
                ErrorMessage = e.Message;
            });
        }
    }

    private async void HandleNetworkConnect()
    {
        try
        {
            ErrorMessage = null;

            if (_appConfig.ConfigRequired)
            {
                if (Application.Current?.ApplicationLifetime is IClassicDesktopStyleApplicationLifetime lifetime)
                {
                    if (lifetime.MainWindow == null)
                        return;

                    if (await MessageBox.ShowDialog(lifetime.MainWindow,
                            $"It looks like you haven't set your VATSIM user ID, password, and real name yet. Would you like to set them now?",
                            "Confirm", MessageBoxButton.YesNo, MessageBoxIcon.Information) == MessageBoxResult.Yes)
                    {
                        MessageBus.Current.SendMessage(new OpenGenerateSettingsDialog());
                    }
                }

                return;
            }

            if (_networkConnection == null)
                return;

            if (!_networkConnection.IsConnected)
            {
                try
                {
                    if (_sessionManager.CurrentConnectionCount >= _sessionManager.MaxConnectionCount)
                    {
                        ErrorMessage = "Maximum ATIS connections exceeded.";
                        NativeAudio.EmitSound(SoundType.Error);
                        return;
                    }

                    NetworkConnectionStatus = NetworkConnectionStatus.Connecting;
                    await _networkConnection.Connect();
                }
                catch (Exception e)
                {
                    NativeAudio.EmitSound(SoundType.Error);
                    ErrorMessage = e.Message;
                    _networkConnection?.Disconnect();
                    NetworkConnectionStatus = NetworkConnectionStatus.Disconnected;
                }
            }
            else
            {
                _networkConnection?.Disconnect();
                NetworkConnectionStatus = NetworkConnectionStatus.Disconnected;
            }
        }
        catch (Exception e)
        {
            Dispatcher.UIThread.Post(() =>
            {
                Wind = null;
                Altimeter = null;
                Metar = null;
                ErrorMessage = e.Message;
            });
        }
    }

    private void OnNetworkConnectionFailed(object? sender, EventArgs e)
    {
        Dispatcher.UIThread.Post(() =>
        {
            NetworkConnectionStatus = NetworkConnectionStatus.Disconnected;
            Metar = null;
            Wind = null;
            Altimeter = null;
        });
        NativeAudio.EmitSound(SoundType.Error);
    }

    private void OnNetworkErrorReceived(object? sender, NetworkErrorReceived e)
    {
        ErrorMessage = e.Error;
        NativeAudio.EmitSound(SoundType.Error);
    }

    private void OnNetworkConnected(object? sender, EventArgs e)
    {
        Dispatcher.UIThread.Post(() => NetworkConnectionStatus = NetworkConnectionStatus.Connected);
    }

    private void OnNetworkDisconnected(object? sender, EventArgs e)
    {
        _cancellationToken.Cancel();
        _cancellationToken.Dispose();
        _cancellationToken = new CancellationTokenSource();

        _decodedMetar = null;

        Dispatcher.UIThread.Post(() =>
        {
            NetworkConnectionStatus = NetworkConnectionStatus.Disconnected;
            Metar = null;
            Wind = null;
            Altimeter = null;
            IsNewAtis = false;
        });
    }

    private void OnChangeServerReceived(object? sender, ClientEventArgs<string> e)
    {
        _networkConnection?.Disconnect();
        _networkConnection?.Connect(e.Value);
    }

    private async void OnMetarResponseReceived(object? sender, MetarResponseReceived e)
    {
        try
        {
            if (_voiceServerConnection == null || _networkConnection == null)
                return;

            if (NetworkConnectionStatus == NetworkConnectionStatus.Disconnected ||
                NetworkConnectionStatus == NetworkConnectionStatus.Observer)
                return;

            if (SelectedAtisPreset == null)
                return;

            if (e.IsNewMetar)
            {
                IsNewAtis = false;
                if (!_appConfig.SuppressNotificationSound)
                {
                    NativeAudio.EmitSound(SoundType.Notification);
                }
                AcknowledgeOrIncrementAtisLetterCommand.Execute().Subscribe();
                IsNewAtis = true;
            }

            // Save the decoded metar so its individual properties can be sent to clients
            // connected via the websocket.
            _decodedMetar = e.Metar;

            var propertyUpdates = new TaskCompletionSource();
            Dispatcher.UIThread.Post(() =>
            {
                Metar = e.Metar.RawMetar?.ToUpperInvariant();
                Altimeter = e.Metar.Pressure?.Value?.ActualUnit == Value.Unit.HectoPascal
                    ? "Q" + e.Metar.Pressure?.Value?.ActualValue.ToString("0000")
                    : "A" + e.Metar.Pressure?.Value?.ActualValue.ToString("0000");
                Wind = e.Metar.SurfaceWind?.RawValue;
                propertyUpdates.SetResult();
            });

            // Wait for the UI thread to finish updating the properties. Without this it's possible
            // to publish updated METAR information either via the hub or websocket with old data.
            await propertyUpdates.Task;

            if (_atisStation.AtisVoice.UseTextToSpeech)
            {
                try
                {
                    // Cancel previous request
                    await _cancellationToken.CancelAsync();
                    _cancellationToken.Dispose();
                    _cancellationToken = new CancellationTokenSource();

                    var atisBuilder = await _atisBuilder.BuildAtis(_atisStation, SelectedAtisPreset, AtisLetter, e.Metar,
                        _cancellationToken.Token);

                    _atisStation.TextAtis = atisBuilder.TextAtis?.ToUpperInvariant();

<<<<<<< HEAD
                    mAtisStation.TextAtis = atisBuilder.TextAtis?.ToUpperInvariant();

=======
>>>>>>> 50901a2b
                    await PublishAtisToHub();
                    _networkConnection?.SendSubscriberNotification(AtisLetter);
                    await _atisBuilder.UpdateIds(_atisStation, SelectedAtisPreset, AtisLetter, _cancellationToken.Token);

                    if (atisBuilder.AudioBytes != null && _networkConnection != null)
                    {
                        await Task.Run(async () =>
                        {
                            var dto = AtisBotUtils.AddBotRequest(atisBuilder.AudioBytes, _atisStation.Frequency,
                                _atisStationAirport.Latitude, _atisStationAirport.Longitude, 100);
                            await _voiceServerConnection?.AddOrUpdateBot(_networkConnection.Callsign, dto, _cancellationToken.Token)!;
                        }).ContinueWith(t =>
                        {
                            if (t.IsFaulted)
                            {
                                ErrorMessage = string.Join(",",
                                    t.Exception.InnerExceptions.Select(exception => exception.Message));
                                _networkConnection?.Disconnect();
                                NativeAudio.EmitSound(SoundType.Error);
                            }
                        }, _cancellationToken.Token);
                    }
                }
                catch (TaskCanceledException)
                {
                    // ignored
                }
                catch (Exception ex)
                {
                    ErrorMessage = ex.Message;
                    _networkConnection?.Disconnect();
                    NativeAudio.EmitSound(SoundType.Error);
                }
            }

            // This is done at the very end to ensure the TextAtis is updated before the websocket message is sent.
            await PublishAtisToWebsocket();
        }
        catch (Exception ex)
        {
            Dispatcher.UIThread.Post(() =>
            {
                Wind = null;
                Altimeter = null;
                Metar = null;
                ErrorMessage = ex.Message;
            });
        }
    }

    /// <summary>
    /// Publishes the current ATIS information to connected websocket clients.
    /// </summary>
    /// <param name="session">The connected client to publish the data to. If omitted or null the data is broadcast to all connected clients.</param>
    /// <returns>A task.</returns>
    private async Task PublishAtisToWebsocket(ClientMetadata? session = null)
    {
        await _websocketService.SendAtisMessage(session, new AtisMessage.AtisMessageValue
        {
            Station = _atisStation.Identifier,
            AtisType = _atisStation.AtisType,
            AtisLetter = AtisLetter,
            Metar = Metar?.Trim(),
            Wind = Wind?.Trim(),
            Altimeter = Altimeter?.Trim(),
            TextAtis = _atisStation.TextAtis,
            IsNewAtis = IsNewAtis,
            NetworkConnectionStatus = NetworkConnectionStatus,
<<<<<<< HEAD
            Pressure = mDecodedMetar?.Pressure?.Value ?? null,
            Ceiling = mDecodedMetar?.Ceiling?.BaseHeight ?? null,
            PrevailingVisibility = mDecodedMetar?.Visibility?.PrevailingVisibility ?? null
=======
            PressureUnit = _decodedMetar?.Pressure?.Value?.ActualUnit,
            PressureValue = _decodedMetar?.Pressure?.Value?.ActualValue,
>>>>>>> 50901a2b
        });
    }

    private async Task PublishAtisToHub()
    {
        await _atisHubConnection.PublishAtis(new AtisHubDto(_atisStation.Identifier, _atisStation.AtisType,
            AtisLetter, Metar?.Trim(), Wind?.Trim(), Altimeter?.Trim()));

        // Setup timer to re-publish ATIS every 3 minutes to keep it active in the hub cache
        if (!_isPublishAtisTriggeredInitially)
        {
            _isPublishAtisTriggeredInitially = true;

            // ReSharper disable once AsyncVoidLambda
            _publishAtisTimer = Observable.Interval(TimeSpan.FromMinutes(3)).Subscribe(async _ =>
            {
                await _atisHubConnection.PublishAtis(new AtisHubDto(_atisStation.Identifier, _atisStation.AtisType,
                    AtisLetter, Metar?.Trim(), Wind?.Trim(), Altimeter?.Trim()));
            });
        }
    }

    private async Task HandleSelectedAtisPresetChanged(AtisPreset? preset)
    {
        try
        {
            if (preset == null)
                return;

            if (preset != _previousAtisPreset)
            {
                SelectedAtisPreset = preset;
                _previousAtisPreset = preset;

                PopulateAirportConditions();
                PopulateNotams();

                HasUnsavedNotams = false;
                HasUnsavedAirportConditions = false;

                if (NetworkConnectionStatus != NetworkConnectionStatus.Connected || _networkConnection == null)
                    return;

                if (_decodedMetar == null)
                    return;

<<<<<<< HEAD
                var atisBuilder = await mAtisBuilder.BuildAtis(mAtisStation, SelectedAtisPreset, AtisLetter, mDecodedMetar,
                    mCancellationToken.Token);

                mAtisStation.TextAtis = atisBuilder.TextAtis?.ToUpperInvariant();
=======
                var atisBuilder = await _atisBuilder.BuildAtis(_atisStation, SelectedAtisPreset, AtisLetter, _decodedMetar,
                    _cancellationToken.Token);

                _atisStation.TextAtis = atisBuilder.TextAtis?.ToUpperInvariant();
>>>>>>> 50901a2b

                await PublishAtisToHub();
                await PublishAtisToWebsocket();
                await _atisBuilder.UpdateIds(_atisStation, SelectedAtisPreset, AtisLetter, _cancellationToken.Token);

                if (_atisStation.AtisVoice.UseTextToSpeech)
                {
                    // Cancel previous request
                    await _cancellationToken.CancelAsync();
                    _cancellationToken.Dispose();
                    _cancellationToken = new CancellationTokenSource();

                    if (atisBuilder.AudioBytes != null)
                    {
                        await Task.Run(async () =>
                        {
                            var dto = AtisBotUtils.AddBotRequest(atisBuilder.AudioBytes, _atisStation.Frequency,
                                _atisStationAirport.Latitude, _atisStationAirport.Longitude, 100);
                            await _voiceServerConnection?.AddOrUpdateBot(_networkConnection.Callsign, dto,
                                _cancellationToken.Token)!;
                        }, _cancellationToken.Token);
                    }
                }
            }
        }
        catch (OperationCanceledException)
        {
        }
        catch (Exception e)
        {
            Dispatcher.UIThread.Post(() =>
            {
                Wind = null;
                Altimeter = null;
                Metar = null;
                ErrorMessage = e.Message;
            });
        }
    }

    private void PopulateNotams()
    {
        if (NotamsTextDocument == null)
            return;

        // Clear the list of read-only NOTAM text segments.
        ReadOnlyNotams.Clear();

        // Retrieve and sort enabled static NOTAM definitions by their ordinal value.
        var staticDefinitions = _atisStation.NotamDefinitions
            .Where(x => x.Enabled)
            .OrderBy(x => x.Ordinal)
            .ToList();

        // Start with an empty document.
        NotamsTextDocument.Text = "";

        // Reset offset
        _notamFreeTextOffset = 0;

        // If static NOTAM definitions exist, insert them into the document.
        if (staticDefinitions.Count > 0)
        {
            // Combine static NOTAM definitions into a single string, separated by periods.
            var staticDefinitionsString = string.Join(". ", staticDefinitions) + ". ";

            // Insert static NOTAM definitions at the beginning of the document.
            NotamsTextDocument.Insert(0, staticDefinitionsString);

            // Add the static NOTAM range to the read-only list to prevent modification.
            ReadOnlyNotams.Add(new TextSegment
            {
                StartOffset = 0,
                EndOffset = staticDefinitionsString.Length
            });

            // Update the starting index for the next insertion.
            _notamFreeTextOffset = staticDefinitionsString.Length;
        }

        // Always append the free-form NOTAM text after the static definitions (if any).
        if (!string.IsNullOrEmpty(SelectedAtisPreset?.Notams))
        {
            NotamsTextDocument.Insert(_notamFreeTextOffset, SelectedAtisPreset?.Notams);
        }
    }

    private void PopulateAirportConditions()
    {
        if (AirportConditionsTextDocument == null)
            return;

        // Clear the list of read-only NOTAM text segments.
        ReadOnlyAirportConditions.Clear();

        // Retrieve and sort enabled static airport conditions by their ordinal value.
        var staticDefinitions = _atisStation.AirportConditionDefinitions
            .Where(x => x.Enabled)
            .OrderBy(x => x.Ordinal)
            .ToList();

        // Start with an empty document.
        AirportConditionsTextDocument.Text = "";

        // Reset offset
        _airportConditionsFreeTextOffset = 0;

        // If static airport conditions exist, insert them into the document.
        if (staticDefinitions.Count > 0)
        {
            // Combine static airport conditions into a single string, separated by periods.
            // A trailing space is added to ensure proper spacing between the static definitions
            // and the subsequent free-form text.
            var staticDefinitionsString = string.Join(". ", staticDefinitions) + ". ";

            // Insert static airport conditions at the beginning of the document.
            AirportConditionsTextDocument.Insert(0, staticDefinitionsString);

            // Add the static airport conditions to the read-only list to prevent modification.
            ReadOnlyAirportConditions.Add(new TextSegment
            {
                StartOffset = 0,
                EndOffset = staticDefinitionsString.Length
            });

            // Update the starting index for the next insertion.
            _airportConditionsFreeTextOffset = staticDefinitionsString.Length;
        }

        // Always append the free-form airport conditions after the static definitions (if any).
        if (!string.IsNullOrEmpty(SelectedAtisPreset?.AirportConditions))
        {
            AirportConditionsTextDocument.Insert(_airportConditionsFreeTextOffset,
                SelectedAtisPreset?.AirportConditions);
        }
    }

    private async void HandleIsNewAtisChanged(bool isNewAtis)
    {
        try
        {
            await PublishAtisToWebsocket();
        }
        catch (Exception e)
        {
            Log.Error(e, "Error in HandleIsNewAtisChanged");
        }
    }

    private async void HandleAtisLetterChanged(char atisLetter)
    {
        try
        {
            // Always publish the latest information to the websocket, even if the station isn't
            // connected or doesn't support text to speech.
            await PublishAtisToWebsocket();

            if (!_atisStation.AtisVoice.UseTextToSpeech)
                return;

            if (NetworkConnectionStatus != NetworkConnectionStatus.Connected)
                return;

            if (SelectedAtisPreset == null)
                return;

            if (_networkConnection == null || _voiceServerConnection == null)
                return;

            if (_decodedMetar == null)
                return;

            // Cancel previous request
            await _cancellationToken.CancelAsync();
            _cancellationToken.Dispose();
            _cancellationToken = new CancellationTokenSource();

            await Task.Run(async () =>
            {
                try
                {
                    var atisBuilder = await _atisBuilder.BuildAtis(_atisStation, SelectedAtisPreset, atisLetter,
                        _decodedMetar, _cancellationToken.Token);

                    _atisStation.TextAtis = atisBuilder.TextAtis?.ToUpperInvariant();

                    await PublishAtisToHub();
                    _networkConnection?.SendSubscriberNotification(AtisLetter);
                    await _atisBuilder.UpdateIds(_atisStation, SelectedAtisPreset, AtisLetter,
                        _cancellationToken.Token);

                    if (atisBuilder.AudioBytes != null && _networkConnection != null)
                    {
                        var dto = AtisBotUtils.AddBotRequest(atisBuilder.AudioBytes, _atisStation.Frequency,
                            _atisStationAirport.Latitude, _atisStationAirport.Longitude, 100);
                        _voiceServerConnection?.AddOrUpdateBot(_networkConnection.Callsign, dto,
                            _cancellationToken.Token);
                    }
                }
                catch (OperationCanceledException)
                {
                }
                catch (Exception ex)
                {
                    Dispatcher.UIThread.Post(() => { ErrorMessage = ex.Message; });
                }

            }, _cancellationToken.Token);
        }
        catch (OperationCanceledException)
        {
            // ignored
        }
        catch (Exception e)
        {
            Dispatcher.UIThread.Post(() =>
            {
                Wind = null;
                Altimeter = null;
                Metar = null;
                ErrorMessage = e.Message;
            });
        }
    }

    private async void OnGetAtisReceived(object? sender, GetAtisReceived e)
    {
        try
        {
            // If a specific station is specified then both the station identifier and the ATIS type
            // must match to acknowledge the update.
            // If a specific station isn't specified then the request is for all stations.
            if (!string.IsNullOrEmpty(e.Station) &&
                (e.Station != _atisStation.Identifier || e.AtisType != _atisStation.AtisType))
            {
                return;
            }

            await PublishAtisToWebsocket(e.Session);
        }
        catch (Exception ex)
        {
            Log.Error(ex, "Error in OnGetAtisReceived");
        }
    }

    private void OnAcknowledgeAtisUpdateReceived(object? sender, AcknowledgeAtisUpdateReceived e)
    {
        // If a specific station is specified then both the station identifier and the ATIS type
        // must match to acknowledge the update.
        // If a specific station isn't specified then the request is for all stations.
        if (!string.IsNullOrEmpty(e.Station) &&
            (e.Station != _atisStation.Identifier || e.AtisType != _atisStation.AtisType))
        {
            return;
        }

        HandleAcknowledgeAtisUpdate();
    }

    private void HandleAcknowledgeAtisUpdate()
    {
        if (IsNewAtis)
        {
            IsNewAtis = false;
        }
    }

    private void AcknowledgeOrIncrementAtisLetter()
    {
        if (IsNewAtis)
        {
            IsNewAtis = false;
            return;
        }

        AtisLetter++;
        if (AtisLetter > _atisStation.CodeRange.High)
            AtisLetter = _atisStation.CodeRange.Low;
    }

    private void DecrementAtisLetter()
    {
        AtisLetter--;
        if (AtisLetter < _atisStation.CodeRange.Low)
            AtisLetter = _atisStation.CodeRange.High;
    }

    public void Disconnect()
    {
        _networkConnection?.Disconnect();
        NetworkConnectionStatus = NetworkConnectionStatus.Disconnected;
    }

    public void Dispose()
    {
<<<<<<< HEAD
        mWebsocketService.GetAtisReceived -= OnGetAtisReceived;
        mWebsocketService.AcknowledgeAtisUpdateReceived -= OnAcknowledgeAtisUpdateReceived;
=======
        GC.SuppressFinalize(this);
>>>>>>> 50901a2b

        _websocketService.GetAtisReceived -= OnGetAtisReceived;
        _websocketService.AcknowledgeAtisUpdateReceived -= OnAcknowledgeAtisUpdateReceived;

        if (_networkConnection != null)
        {
            _networkConnection.NetworkConnectionFailed -= OnNetworkConnectionFailed;
            _networkConnection.NetworkErrorReceived -= OnNetworkErrorReceived;
            _networkConnection.NetworkConnected -= OnNetworkConnected;
            _networkConnection.NetworkDisconnected -= OnNetworkDisconnected;
            _networkConnection.ChangeServerReceived -= OnChangeServerReceived;
            _networkConnection.MetarResponseReceived -= OnMetarResponseReceived;
            _networkConnection.KillRequestReceived -= OnKillRequestedReceived;
        }

        DecrementAtisLetterCommand.Dispose();
        AcknowledgeOrIncrementAtisLetterCommand.Dispose();
        AcknowledgeAtisUpdateCommand.Dispose();
        NetworkConnectCommand.Dispose();
        VoiceRecordAtisCommand.Dispose();
        OpenStaticAirportConditionsDialogCommand.Dispose();
        OpenStaticNotamsDialogCommand.Dispose();
        SelectedPresetChangedCommand.Dispose();
        SaveAirportConditionsText.Dispose();
        SaveNotamsText.Dispose();
    }
}<|MERGE_RESOLUTION|>--- conflicted
+++ resolved
@@ -551,19 +551,6 @@
                     {
                         await Task.Run(async () =>
                         {
-<<<<<<< HEAD
-                            mAtisStation.TextAtis = atisBuilder.TextAtis;
-
-                            await PublishAtisToHub();
-                            mNetworkConnection.SendSubscriberNotification(AtisLetter);
-                            await mAtisBuilder.UpdateIds(mAtisStation, SelectedAtisPreset, AtisLetter,
-                                mCancellationToken.Token);
-
-                            var dto = AtisBotUtils.AddBotRequest(vm.AudioBuffer, mAtisStation.Frequency,
-                                mAtisStationAirport.Latitude, mAtisStationAirport.Longitude, 100);
-                            await mVoiceServerConnection?.AddOrUpdateBot(mNetworkConnection.Callsign, dto,
-                                mCancellationToken.Token)!;
-=======
                             _atisStation.TextAtis = atisBuilder.TextAtis;
 
                             await PublishAtisToHub();
@@ -575,7 +562,6 @@
                                 _atisStationAirport.Latitude, _atisStationAirport.Longitude, 100);
                             await _voiceServerConnection?.AddOrUpdateBot(_networkConnection.Callsign, dto,
                                 _cancellationToken.Token)!;
->>>>>>> 50901a2b
                         }).ContinueWith(t =>
                         {
                             if (t.IsFaulted)
@@ -837,11 +823,6 @@
 
                     _atisStation.TextAtis = atisBuilder.TextAtis?.ToUpperInvariant();
 
-<<<<<<< HEAD
-                    mAtisStation.TextAtis = atisBuilder.TextAtis?.ToUpperInvariant();
-
-=======
->>>>>>> 50901a2b
                     await PublishAtisToHub();
                     _networkConnection?.SendSubscriberNotification(AtisLetter);
                     await _atisBuilder.UpdateIds(_atisStation, SelectedAtisPreset, AtisLetter, _cancellationToken.Token);
@@ -910,14 +891,9 @@
             TextAtis = _atisStation.TextAtis,
             IsNewAtis = IsNewAtis,
             NetworkConnectionStatus = NetworkConnectionStatus,
-<<<<<<< HEAD
-            Pressure = mDecodedMetar?.Pressure?.Value ?? null,
-            Ceiling = mDecodedMetar?.Ceiling?.BaseHeight ?? null,
-            PrevailingVisibility = mDecodedMetar?.Visibility?.PrevailingVisibility ?? null
-=======
-            PressureUnit = _decodedMetar?.Pressure?.Value?.ActualUnit,
-            PressureValue = _decodedMetar?.Pressure?.Value?.ActualValue,
->>>>>>> 50901a2b
+            Pressure = _DecodedMetar?.Pressure?.Value ?? null,
+            Ceiling = _DecodedMetar?.Ceiling?.BaseHeight ?? null,
+            PrevailingVisibility = _DecodedMetar?.Visibility?.PrevailingVisibility ?? null
         });
     }
 
@@ -964,17 +940,10 @@
                 if (_decodedMetar == null)
                     return;
 
-<<<<<<< HEAD
-                var atisBuilder = await mAtisBuilder.BuildAtis(mAtisStation, SelectedAtisPreset, AtisLetter, mDecodedMetar,
-                    mCancellationToken.Token);
-
-                mAtisStation.TextAtis = atisBuilder.TextAtis?.ToUpperInvariant();
-=======
                 var atisBuilder = await _atisBuilder.BuildAtis(_atisStation, SelectedAtisPreset, AtisLetter, _decodedMetar,
                     _cancellationToken.Token);
 
                 _atisStation.TextAtis = atisBuilder.TextAtis?.ToUpperInvariant();
->>>>>>> 50901a2b
 
                 await PublishAtisToHub();
                 await PublishAtisToWebsocket();
@@ -1271,13 +1240,6 @@
 
     public void Dispose()
     {
-<<<<<<< HEAD
-        mWebsocketService.GetAtisReceived -= OnGetAtisReceived;
-        mWebsocketService.AcknowledgeAtisUpdateReceived -= OnAcknowledgeAtisUpdateReceived;
-=======
-        GC.SuppressFinalize(this);
->>>>>>> 50901a2b
-
         _websocketService.GetAtisReceived -= OnGetAtisReceived;
         _websocketService.AcknowledgeAtisUpdateReceived -= OnAcknowledgeAtisUpdateReceived;
 
