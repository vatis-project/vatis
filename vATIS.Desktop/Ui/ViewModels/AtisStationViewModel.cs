﻿using ReactiveUI;
using System;
using System.Collections.Generic;
using System.Collections.ObjectModel;
using System.Linq;
using System.Reactive;
using System.Reactive.Linq;
using System.Threading;
using System.Threading.Tasks;
using Avalonia;
using Avalonia.Controls.ApplicationLifetimes;
using Avalonia.Threading;
using AvaloniaEdit.CodeCompletion;
using AvaloniaEdit.Document;
using DynamicData;
using DynamicData.Binding;
using Serilog;
using Vatsim.Vatis.Atis;
using Vatsim.Vatis.Config;
using Vatsim.Vatis.Events;
using Vatsim.Vatis.NavData;
using Vatsim.Vatis.Networking;
using Vatsim.Vatis.Networking.AtisHub;
using Vatsim.Vatis.Profiles;
using Vatsim.Vatis.Profiles.Models;
using Vatsim.Vatis.Sessions;
using Vatsim.Vatis.Ui.Dialogs.MessageBox;
using Vatsim.Vatis.Ui.Models;
using Vatsim.Vatis.Voice.Audio;
using Vatsim.Vatis.Voice.Network;
using Vatsim.Vatis.Voice.Utils;
using Vatsim.Vatis.Weather.Decoder.Entity;
using Vatsim.Vatis.Ui.Services;
using Vatsim.Vatis.Ui.Services.WebsocketMessages;
using WatsonWebsocket;

namespace Vatsim.Vatis.Ui.ViewModels;
public class AtisStationViewModel : ReactiveViewModelBase, IDisposable
{
<<<<<<< HEAD
    private readonly IAppConfig mAppConfig;
    private readonly IProfileRepository mProfileRepository;
    private readonly IAtisBuilder mAtisBuilder;
    private readonly AtisStation mAtisStation;
    private readonly IWindowFactory mWindowFactory;
    private readonly INetworkConnection? mNetworkConnection;
    private readonly IVoiceServerConnection? mVoiceServerConnection;
    private readonly IAtisHubConnection mAtisHubConnection;
    private readonly IWebsocketService mWebsocketService;

    private readonly ISessionManager mSessionManager;
    private CancellationTokenSource mCancellationToken;
    private readonly Airport mAtisStationAirport;
    private AtisPreset? mPreviousAtisPreset;
    private IDisposable? mPublishAtisTimer;
    private bool mIsPublishAtisTriggeredInitially;
    private DecodedMetar? mDecodedMetar;
    private int mNotamFreeTextOffset;
    private int mAirportConditionsFreeTextOffset;
    
    public TextSegmentCollection<TextSegment> ReadOnlyAirportConditions { get; set; }
    public TextSegmentCollection<TextSegment> ReadOnlyNotams { get; set; }
=======
    private readonly IAppConfig _appConfig;
    private readonly IProfileRepository _profileRepository;
    private readonly IAtisBuilder _atisBuilder;
    private readonly AtisStation _atisStation;
    private readonly IWindowFactory _windowFactory;
    private readonly INetworkConnection? _networkConnection;
    private readonly IVoiceServerConnection? _voiceServerConnection;
    private readonly IAtisHubConnection _atisHubConnection;
    private readonly IWebsocketService _websocketService;
    private readonly ISessionManager _sessionManager;
    private CancellationTokenSource _cancellationToken;
    private readonly Airport _atisStationAirport;
    private AtisPreset? _previousAtisPreset;
    private IDisposable? _publishAtisTimer;
    private bool _isPublishAtisTriggeredInitially;
    private DecodedMetar? _decodedMetar;
>>>>>>> 14f459d4

    #region Reactive Properties
    private string? _id;
    public string? Id
    {
        get => _id;
        private set => this.RaiseAndSetIfChanged(ref _id, value);
    }

    private string? _identifier;
    public string? Identifier
    {
        get => _identifier;
        set => this.RaiseAndSetIfChanged(ref _identifier, value);
    }

    private string? _tabText;
    public string? TabText
    {
        get => _tabText;
        set => this.RaiseAndSetIfChanged(ref _tabText, value);
    }

    private char _atisLetter;
    public char AtisLetter
    {
        get => _atisLetter;
        set => this.RaiseAndSetIfChanged(ref _atisLetter, value);
    }

<<<<<<< HEAD
    public CodeRangeMeta CodeRange => mAtisStation.CodeRange;
=======
    public CodeRangeMeta CodeRange
    {
        get { return _atisStation.CodeRange; }
    }
>>>>>>> 14f459d4

    private bool _isAtisLetterInputMode;
    public bool IsAtisLetterInputMode
    {
        get => _isAtisLetterInputMode;
        set => this.RaiseAndSetIfChanged(ref _isAtisLetterInputMode, value);
    }

    private string? _metar;
    public string? Metar
    {
        get => _metar;
        set => this.RaiseAndSetIfChanged(ref _metar, value);
    }

    private string? _wind;
    public string? Wind
    {
        get => _wind;
        set => this.RaiseAndSetIfChanged(ref _wind, value);
    }

    private string? _altimeter;
    public string? Altimeter
    {
        get => _altimeter;
        set => this.RaiseAndSetIfChanged(ref _altimeter, value);
    }

    private bool _isNewAtis;
    public bool IsNewAtis
    {
        get => _isNewAtis;
        set => this.RaiseAndSetIfChanged(ref _isNewAtis, value);
    }

    private string _atisTypeLabel = "";
    public string AtisTypeLabel
    {
        get => _atisTypeLabel;
        set => this.RaiseAndSetIfChanged(ref _atisTypeLabel, value);
    }

    private bool _isCombinedAtis;
    public bool IsCombinedAtis
    {
        get => _isCombinedAtis;
        private set => this.RaiseAndSetIfChanged(ref _isCombinedAtis, value);
    }

    private ObservableCollection<AtisPreset> _atisPresetList = [];
    public ObservableCollection<AtisPreset> AtisPresetList
    {
        get => _atisPresetList;
        set => this.RaiseAndSetIfChanged(ref _atisPresetList, value);
    }

    private AtisPreset? _selectedAtisPreset;
    public AtisPreset? SelectedAtisPreset
    {
        get => _selectedAtisPreset;
        private set => this.RaiseAndSetIfChanged(ref _selectedAtisPreset, value);
    }

    private string? _errorMessage;
    public string? ErrorMessage
    {
        get => _errorMessage;
        set => this.RaiseAndSetIfChanged(ref _errorMessage, value);
    }

    private string? AirportConditionsFreeText => AirportConditionsTextDocument?.Text;

    private TextDocument? _airportConditionsTextDocument = new();
    public TextDocument? AirportConditionsTextDocument
    {
        get => _airportConditionsTextDocument;
        set => this.RaiseAndSetIfChanged(ref _airportConditionsTextDocument, value);
    }

<<<<<<< HEAD
    private string? NotamsFreeText => mNotamsTextDocument?.Text;
=======
    private string? NotamsFreeText
    {
        get => _notamsTextDocument?.Text;
        set => NotamsTextDocument = new TextDocument(value);
    }
>>>>>>> 14f459d4

    private TextDocument? _notamsTextDocument = new();
    public TextDocument? NotamsTextDocument
    {
        get => _notamsTextDocument;
        set => this.RaiseAndSetIfChanged(ref _notamsTextDocument, value);
    }

    private bool _useTexToSpeech;
    private bool UseTexToSpeech
    {
        get => _useTexToSpeech;
        set => this.RaiseAndSetIfChanged(ref _useTexToSpeech, value);
    }

    private NetworkConnectionStatus _networkConnectionStatus = NetworkConnectionStatus.Disconnected;
    public NetworkConnectionStatus NetworkConnectionStatus
    {
        get => _networkConnectionStatus;
        set => this.RaiseAndSetIfChanged(ref _networkConnectionStatus, value);
    }

    private List<ICompletionData> _contractionCompletionData = [];
    public List<ICompletionData> ContractionCompletionData
    {
        get => _contractionCompletionData;
        set => this.RaiseAndSetIfChanged(ref _contractionCompletionData, value);
    }

    private bool _hasUnsavedAirportConditions;
    public bool HasUnsavedAirportConditions
    {
        get => _hasUnsavedAirportConditions;
        set => this.RaiseAndSetIfChanged(ref _hasUnsavedAirportConditions, value);
    }

    private bool _hasUnsavedNotams;
    public bool HasUnsavedNotams
    {
        get => _hasUnsavedNotams;
        set => this.RaiseAndSetIfChanged(ref _hasUnsavedNotams, value);
    }
    #endregion

    public ReactiveCommand<Unit, Unit> DecrementAtisLetterCommand { get; }
    public ReactiveCommand<Unit, Unit> AcknowledgeOrIncrementAtisLetterCommand { get; }
    public ReactiveCommand<Unit, Unit> AcknowledgeAtisUpdateCommand { get; }
    public ReactiveCommand<Unit, Unit> NetworkConnectCommand { get; }
    public ReactiveCommand<Unit, Unit> VoiceRecordAtisCommand { get; }
    public ReactiveCommand<Unit, Unit> OpenStaticAirportConditionsDialogCommand { get; }
    public ReactiveCommand<Unit, Unit> OpenStaticNotamsDialogCommand { get; }
    public ReactiveCommand<AtisPreset, Unit> SelectedPresetChangedCommand { get; }
    public ReactiveCommand<Unit, Unit> SaveAirportConditionsText { get; }
    public ReactiveCommand<Unit, Unit> SaveNotamsText { get; }

    public AtisStationViewModel(AtisStation station, INetworkConnectionFactory connectionFactory, IAppConfig appConfig,
        IVoiceServerConnection voiceServerConnection, IAtisBuilder atisBuilder, IWindowFactory windowFactory,
        INavDataRepository navDataRepository, IAtisHubConnection hubConnection, ISessionManager sessionManager,
        IProfileRepository profileRepository, IWebsocketService websocketService)
    {
        Id = station.Id;
        Identifier = station.Identifier;
        _atisStation = station;
        _appConfig = appConfig;
        _atisBuilder = atisBuilder;
        _windowFactory = windowFactory;
        _websocketService = websocketService;
        _atisHubConnection = hubConnection;
        _sessionManager = sessionManager;
        _profileRepository = profileRepository;
        _cancellationToken = new CancellationTokenSource();
        _atisStationAirport = navDataRepository.GetAirport(station.Identifier) ??
                              throw new ApplicationException($"{station.Identifier} not found in airport navdata.");

<<<<<<< HEAD
        mAtisLetter = mAtisStation.CodeRange.Low;
        
        ReadOnlyAirportConditions = new TextSegmentCollection<TextSegment>(AirportConditionsTextDocument);
        ReadOnlyNotams = new TextSegmentCollection<TextSegment>(NotamsTextDocument);
=======
        _atisLetter = _atisStation.CodeRange.Low;
>>>>>>> 14f459d4

        switch (station.AtisType)
        {
            case AtisType.Arrival:
                TabText = $"{Identifier}/A";
                AtisTypeLabel = "ARR";
                break;
            case AtisType.Departure:
                TabText = $"{Identifier}/D";
                AtisTypeLabel = "DEP";
                break;
            case AtisType.Combined:
                TabText = Identifier;
                AtisTypeLabel = "";
                break;
            default:
                throw new ArgumentOutOfRangeException();
        }

        IsCombinedAtis = station.AtisType == AtisType.Combined;
        AtisPresetList = new ObservableCollection<AtisPreset>(station.Presets.OrderBy(x => x.Ordinal));

        OpenStaticAirportConditionsDialogCommand = ReactiveCommand.CreateFromTask(HandleOpenAirportConditionsDialog);
        OpenStaticNotamsDialogCommand = ReactiveCommand.CreateFromTask(HandleOpenStaticNotamsDialog);

        SaveAirportConditionsText = ReactiveCommand.Create(HandleSaveAirportConditionsText);
        SaveNotamsText = ReactiveCommand.Create(HandleSaveNotamsText);
        SelectedPresetChangedCommand = ReactiveCommand.CreateFromTask<AtisPreset>(HandleSelectedAtisPresetChanged);
        AcknowledgeAtisUpdateCommand = ReactiveCommand.Create(HandleAcknowledgeAtisUpdate);
        DecrementAtisLetterCommand = ReactiveCommand.Create(DecrementAtisLetter);
        AcknowledgeOrIncrementAtisLetterCommand = ReactiveCommand.Create(AcknowledgeOrIncrementAtisLetter);
        NetworkConnectCommand = ReactiveCommand.Create(HandleNetworkConnect, this.WhenAnyValue(
            x => x.SelectedAtisPreset,
            x => x.NetworkConnectionStatus,
            (atisPreset, networkStatus) => atisPreset != null && networkStatus != NetworkConnectionStatus.Connecting));
        VoiceRecordAtisCommand = ReactiveCommand.Create(HandleVoiceRecordAtisCommand,
            this.WhenAnyValue(
                x => x.Metar,
                x => x.UseTexToSpeech,
                x => x.NetworkConnectionStatus,
                (metar, voiceRecord, networkStatus) => !string.IsNullOrEmpty(metar) && voiceRecord &&
                                                       networkStatus == NetworkConnectionStatus.Connected));

        _websocketService.GetAtisReceived += OnGetAtisReceived;
        _websocketService.AcknowledgeAtisUpdateReceived += OnAcknowledgeAtisUpdateReceived;

        LoadContractionData();

        _networkConnection = connectionFactory.CreateConnection(_atisStation);
        _networkConnection.NetworkConnectionFailed += OnNetworkConnectionFailed;
        _networkConnection.NetworkErrorReceived += OnNetworkErrorReceived;
        _networkConnection.NetworkConnected += OnNetworkConnected;
        _networkConnection.NetworkDisconnected += OnNetworkDisconnected;
        _networkConnection.ChangeServerReceived += OnChangeServerReceived;
        _networkConnection.MetarResponseReceived += OnMetarResponseReceived;
        _networkConnection.KillRequestReceived += OnKillRequestedReceived;
        _voiceServerConnection = voiceServerConnection;

        UseTexToSpeech = !_atisStation.AtisVoice.UseTextToSpeech;
        MessageBus.Current.Listen<AtisVoiceTypeChanged>().Subscribe(evt =>
        {
            if (evt.Id == _atisStation.Id)
            {
                UseTexToSpeech = !evt.UseTextToSpeech;
            }
        });
        MessageBus.Current.Listen<StationPresetsChanged>().Subscribe(evt =>
        {
            if (evt.Id == _atisStation.Id)
            {
                AtisPresetList = new ObservableCollection<AtisPreset>(_atisStation.Presets.OrderBy(x => x.Ordinal));
            }
        });
        MessageBus.Current.Listen<ContractionsUpdated>().Subscribe(evt =>
        {
            if (evt.StationId == _atisStation.Id)
            {
                LoadContractionData();
            }
        });
        MessageBus.Current.Listen<AtisHubAtisReceived>().Subscribe(sync =>
        {
            if (sync.Dto.StationId == station.Identifier &&
                sync.Dto.AtisType == station.AtisType &&
                NetworkConnectionStatus != NetworkConnectionStatus.Connected)
            {
                Dispatcher.UIThread.Post(() =>
                {
                    AtisLetter = sync.Dto.AtisLetter;
                    Wind = sync.Dto.Wind;
                    Altimeter = sync.Dto.Altimeter;
                    Metar = sync.Dto.Metar;
                    NetworkConnectionStatus = NetworkConnectionStatus.Observer;
                });
            }
        });
        MessageBus.Current.Listen<AtisHubExpiredAtisReceived>().Subscribe(sync =>
        {
            if (sync.Dto.StationId == _atisStation.Identifier &&
                sync.Dto.AtisType == _atisStation.AtisType &&
                NetworkConnectionStatus == NetworkConnectionStatus.Observer)
            {
                Dispatcher.UIThread.Post(() =>
                {
                    AtisLetter = _atisStation.CodeRange.Low;
                    Wind = null;
                    Altimeter = null;
                    Metar = null;
                    NetworkConnectionStatus = NetworkConnectionStatus.Disconnected;
                });
            }
        });
        MessageBus.Current.Listen<HubConnected>().Subscribe(_ =>
        {
            _atisHubConnection.SubscribeToAtis(new SubscribeDto(_atisStation.Identifier, _atisStation.AtisType));
        });

        this.WhenAnyValue(x => x.IsNewAtis).Subscribe(HandleIsNewAtisChanged);
        this.WhenAnyValue(x => x.AtisLetter).Subscribe(HandleAtisLetterChanged);
        this.WhenAnyValue(x => x.NetworkConnectionStatus).Skip(1).Subscribe(HandleNetworkStatusChanged);
    }

    private void HandleSaveNotamsText()
    {
        if (SelectedAtisPreset == null)
            return;

<<<<<<< HEAD
        SelectedAtisPreset.Notams = NotamsFreeText?[mNotamFreeTextOffset..];
        if (mSessionManager.CurrentProfile != null)
            mProfileRepository.Save(mSessionManager.CurrentProfile);
=======
        SelectedAtisPreset.Notams = NotamsFreeText;
        _appConfig.SaveConfig();
>>>>>>> 14f459d4

        HasUnsavedNotams = false;
    }

    private void HandleSaveAirportConditionsText()
    {
        if (SelectedAtisPreset == null)
            return;

<<<<<<< HEAD
        SelectedAtisPreset.AirportConditions = AirportConditionsFreeText?[mAirportConditionsFreeTextOffset..];
        if (mSessionManager.CurrentProfile != null)
            mProfileRepository.Save(mSessionManager.CurrentProfile);
=======
        SelectedAtisPreset.AirportConditions = AirportConditionsFreeText;
        _appConfig.SaveConfig();
>>>>>>> 14f459d4

        HasUnsavedAirportConditions = false;
    }

    private void LoadContractionData()
    {
        ContractionCompletionData.Clear();

        foreach (var contraction in _atisStation.Contractions.ToList())
        {
            if (contraction is { VariableName: not null, Voice: not null })
                ContractionCompletionData.Add(new AutoCompletionData(contraction.VariableName, contraction.Voice));
        }
    }

    private async Task HandleOpenStaticNotamsDialog()
    {
        if (Application.Current?.ApplicationLifetime is not IClassicDesktopStyleApplicationLifetime lifetime)
            return;

        if (lifetime.MainWindow == null)
            return;

        var dlg = _windowFactory.CreateStaticNotamsDialog();
        dlg.Topmost = lifetime.MainWindow.Topmost;
        if (dlg.DataContext is StaticNotamsDialogViewModel viewModel)
        {
            viewModel.Definitions = new ObservableCollection<StaticDefinition>(_atisStation.NotamDefinitions);
            viewModel.ContractionCompletionData = ContractionCompletionData;

            viewModel.WhenAnyValue(x => x.IncludeBeforeFreeText).Subscribe(val =>
            {
<<<<<<< HEAD
                mAtisStation.NotamsBeforeFreeText = val;
                if (mSessionManager.CurrentProfile != null)
                    mProfileRepository.Save(mSessionManager.CurrentProfile);
=======
                _atisStation.NotamsBeforeFreeText = val;
                _appConfig.SaveConfig();
>>>>>>> 14f459d4
            });

            viewModel.Definitions.ToObservableChangeSet().AutoRefresh(x => x.Enabled).Bind(out var changes).Subscribe(_ =>
            {
<<<<<<< HEAD
                mAtisStation.NotamDefinitions.Clear();
                mAtisStation.NotamDefinitions.AddRange(changes);
                if (mSessionManager.CurrentProfile != null)
                    mProfileRepository.Save(mSessionManager.CurrentProfile);
=======
                _atisStation.NotamDefinitions.Clear();
                _atisStation.NotamDefinitions.AddRange(changes);
                _appConfig.SaveConfig();
>>>>>>> 14f459d4
            });

            viewModel.Definitions.CollectionChanged += (_, _) =>
            {
                var idx = 0;
                _atisStation.NotamDefinitions.Clear();
                foreach (var item in viewModel.Definitions)
                {
                    item.Ordinal = ++idx;
                    _atisStation.NotamDefinitions.Add(item);
                }
                if (_sessionManager.CurrentProfile != null)
                    _profileRepository.Save(_sessionManager.CurrentProfile);
            };
        }

        await dlg.ShowDialog(lifetime.MainWindow);
        
        // Update the free-form text area after the dialog is closed
        PopulateNotams();
    }

    private async Task HandleOpenAirportConditionsDialog()
    {
        if (Application.Current?.ApplicationLifetime is not IClassicDesktopStyleApplicationLifetime lifetime)
            return;

        if (lifetime.MainWindow == null)
            return;

        var dlg = _windowFactory.CreateStaticAirportConditionsDialog();
        dlg.Topmost = lifetime.MainWindow.Topmost;
        if (dlg.DataContext is StaticAirportConditionsDialogViewModel viewModel)
        {
            viewModel.Definitions = new ObservableCollection<StaticDefinition>(_atisStation.AirportConditionDefinitions);
            viewModel.ContractionCompletionData = ContractionCompletionData;

            viewModel.WhenAnyValue(x => x.IncludeBeforeFreeText).Subscribe(val =>
            {
<<<<<<< HEAD
                mAtisStation.AirportConditionsBeforeFreeText = val;
                if (mSessionManager.CurrentProfile != null)
                    mProfileRepository.Save(mSessionManager.CurrentProfile);
=======
                _atisStation.AirportConditionsBeforeFreeText = val;
                _appConfig.SaveConfig();
>>>>>>> 14f459d4
            });

            viewModel.Definitions.ToObservableChangeSet().AutoRefresh(x => x.Enabled).Bind(out var changes).Subscribe(_ =>
            {
<<<<<<< HEAD
                mAtisStation.AirportConditionDefinitions.Clear();
                mAtisStation.AirportConditionDefinitions.AddRange(changes);
                if (mSessionManager.CurrentProfile != null)
                    mProfileRepository.Save(mSessionManager.CurrentProfile);
=======
                _atisStation.AirportConditionDefinitions.Clear();
                _atisStation.AirportConditionDefinitions.AddRange(changes);
                _appConfig.SaveConfig();
>>>>>>> 14f459d4
            });

            viewModel.Definitions.CollectionChanged += (_, _) =>
            {
                var idx = 0;
                _atisStation.AirportConditionDefinitions.Clear();
                foreach (var item in viewModel.Definitions)
                {
                    item.Ordinal = ++idx;
                    _atisStation.AirportConditionDefinitions.Add(item);
                }
                if (_sessionManager.CurrentProfile != null)
                    _profileRepository.Save(_sessionManager.CurrentProfile);
            };
        }

        await dlg.ShowDialog(lifetime.MainWindow);
        
        // Update the free-form text area after the dialog is closed
        PopulateAirportConditions();
    }

    private void OnKillRequestedReceived(object? sender, KillRequestReceived e)
    {
        NativeAudio.EmitSound(SoundType.Error);

        Dispatcher.UIThread.Post(() =>
        {
            Wind = null;
            Altimeter = null;
            Metar = null;
            ErrorMessage = string.IsNullOrEmpty(e.Reason)
                ? $"Forcefully disconnected from network."
                : $"Forcefully disconnected from network: {e.Reason}";
        });
    }

    private async void HandleVoiceRecordAtisCommand()
    {
        try
        {
            if (SelectedAtisPreset == null)
                return;

            if (_networkConnection == null || _voiceServerConnection == null)
                return;

            if (_decodedMetar == null)
                return;

            if (Application.Current?.ApplicationLifetime is IClassicDesktopStyleApplicationLifetime lifetime)
            {
                if (lifetime.MainWindow == null)
                    return;

                var window = _windowFactory.CreateVoiceRecordAtisDialog();
                if (window.DataContext is VoiceRecordAtisDialogViewModel vm)
                {
                    var atisBuilder = await _atisBuilder.BuildAtis(_atisStation, SelectedAtisPreset, AtisLetter, _decodedMetar,
                        _cancellationToken.Token);

                    vm.AtisScript = atisBuilder.TextAtis;
                    window.Topmost = lifetime.MainWindow.Topmost;

                    if (await window.ShowDialog<bool>(lifetime.MainWindow))
                    {
                        await Task.Run(async () =>
                        {
                            _atisStation.TextAtis = atisBuilder.TextAtis;

                            await PublishAtisToHub();
                            _networkConnection.SendSubscriberNotification(AtisLetter);
                            await _atisBuilder.UpdateIds(_atisStation, SelectedAtisPreset, AtisLetter,
                                _cancellationToken.Token);

                            var dto = AtisBotUtils.AddBotRequest(vm.AudioBuffer, _atisStation.Frequency,
                                _atisStationAirport.Latitude, _atisStationAirport.Longitude, 100);
                            await _voiceServerConnection?.AddOrUpdateBot(_networkConnection.Callsign, dto,
                                _cancellationToken.Token)!;
                        }).ContinueWith(t =>
                        {
                            if (t.IsFaulted)
                            {
                                ErrorMessage = string.Join(",",
                                    t.Exception.InnerExceptions.Select(exception => exception.Message));
                                _networkConnection?.Disconnect();
                                NativeAudio.EmitSound(SoundType.Error);
                            }
                        }, _cancellationToken.Token);
                    }
                }
            }
        }
        catch (Exception e)
        {
            Dispatcher.UIThread.Post(() =>
            {
                Wind = null;
                Altimeter = null;
                Metar = null;
                ErrorMessage = e.Message;
            });
        }
    }

    private async void HandleNetworkStatusChanged(NetworkConnectionStatus status)
    {
        try
        {
            if (_voiceServerConnection == null || _networkConnection == null)
                return;

            await PublishAtisToWebsocket();

            switch (status)
            {
                case NetworkConnectionStatus.Connected:
                    {
                        try
                        {
                            await _voiceServerConnection.Connect(_appConfig.UserId, _appConfig.PasswordDecrypted);
                            _sessionManager.CurrentConnectionCount++;
                        }
                        catch (Exception ex)
                        {
                            ErrorMessage = ex.Message;
                        }

                        break;
                    }
                case NetworkConnectionStatus.Disconnected:
                    {
                        try
                        {
                            _sessionManager.CurrentConnectionCount =
                                Math.Max(_sessionManager.CurrentConnectionCount - 1, 0);
                            await _voiceServerConnection.RemoveBot(_networkConnection.Callsign);
                            _voiceServerConnection?.Disconnect();
                            _publishAtisTimer?.Dispose();
                            _publishAtisTimer = null;
                            _isPublishAtisTriggeredInitially = false;
                        }
                        catch (Exception ex)
                        {
                            ErrorMessage = ex.Message;
                        }

                        break;
                    }
                case NetworkConnectionStatus.Connecting:
                case NetworkConnectionStatus.Observer:
                    break;
                default:
                    throw new ApplicationException("Unknown network connection status");
            }
        }
        catch (Exception e)
        {
            Dispatcher.UIThread.Post(() =>
            {
                Wind = null;
                Altimeter = null;
                Metar = null;
                ErrorMessage = e.Message;
            });
        }
    }

    private async void HandleNetworkConnect()
    {
        try
        {
            ErrorMessage = null;

            if (_appConfig.ConfigRequired)
            {
                if (Application.Current?.ApplicationLifetime is IClassicDesktopStyleApplicationLifetime lifetime)
                {
                    if (lifetime.MainWindow == null)
                        return;

                    if (await MessageBox.ShowDialog(lifetime.MainWindow,
                            $"It looks like you haven't set your VATSIM user ID, password, and real name yet. Would you like to set them now?",
                            "Confirm", MessageBoxButton.YesNo, MessageBoxIcon.Information) == MessageBoxResult.Yes)
                    {
                        MessageBus.Current.SendMessage(new OpenGenerateSettingsDialog());
                    }
                }

                return;
            }

            if (_networkConnection == null)
                return;

            if (!_networkConnection.IsConnected)
            {
                try
                {
                    if (_sessionManager.CurrentConnectionCount >= _sessionManager.MaxConnectionCount)
                    {
                        ErrorMessage = "Maximum ATIS connections exceeded.";
                        NativeAudio.EmitSound(SoundType.Error);
                        return;
                    }

                    NetworkConnectionStatus = NetworkConnectionStatus.Connecting;
                    await _networkConnection.Connect();
                }
                catch (Exception e)
                {
                    NativeAudio.EmitSound(SoundType.Error);
                    ErrorMessage = e.Message;
                    _networkConnection?.Disconnect();
                    NetworkConnectionStatus = NetworkConnectionStatus.Disconnected;
                }
            }
            else
            {
                _networkConnection?.Disconnect();
                NetworkConnectionStatus = NetworkConnectionStatus.Disconnected;
            }
        }
        catch (Exception e)
        {
            Dispatcher.UIThread.Post(() =>
            {
                Wind = null;
                Altimeter = null;
                Metar = null;
                ErrorMessage = e.Message;
            });
        }
    }

    private void OnNetworkConnectionFailed(object? sender, EventArgs e)
    {
        Dispatcher.UIThread.Post(() =>
        {
            NetworkConnectionStatus = NetworkConnectionStatus.Disconnected;
            Metar = null;
            Wind = null;
            Altimeter = null;
        });
        NativeAudio.EmitSound(SoundType.Error);
    }

    private void OnNetworkErrorReceived(object? sender, NetworkErrorReceived e)
    {
        ErrorMessage = e.Error;
        NativeAudio.EmitSound(SoundType.Error);
    }

    private void OnNetworkConnected(object? sender, EventArgs e)
    {
        Dispatcher.UIThread.Post(() => NetworkConnectionStatus = NetworkConnectionStatus.Connected);
    }

    private void OnNetworkDisconnected(object? sender, EventArgs e)
    {
        _cancellationToken.Cancel();
        _cancellationToken.Dispose();
        _cancellationToken = new CancellationTokenSource();

        _decodedMetar = null;

        Dispatcher.UIThread.Post(() =>
        {
            NetworkConnectionStatus = NetworkConnectionStatus.Disconnected;
            Metar = null;
            Wind = null;
            Altimeter = null;
            IsNewAtis = false;
        });
    }

    private void OnChangeServerReceived(object? sender, ClientEventArgs<string> e)
    {
        _networkConnection?.Disconnect();
        _networkConnection?.Connect(e.Value);
    }

    private async void OnMetarResponseReceived(object? sender, MetarResponseReceived e)
    {
        try
        {
            if (_voiceServerConnection == null || _networkConnection == null)
                return;

            if (NetworkConnectionStatus == NetworkConnectionStatus.Disconnected ||
                NetworkConnectionStatus == NetworkConnectionStatus.Observer)
                return;

            if (SelectedAtisPreset == null)
                return;

            if (e.IsNewMetar)
            {
                IsNewAtis = false;
                if (!_appConfig.SuppressNotificationSound)
                {
                    NativeAudio.EmitSound(SoundType.Notification);
                }
                AcknowledgeOrIncrementAtisLetterCommand.Execute().Subscribe();
                IsNewAtis = true;
            }

            // Save the decoded metar so its individual properties can be sent to clients
            // connected via the websocket.
            _decodedMetar = e.Metar;

            var propertyUpdates = new TaskCompletionSource();
            Dispatcher.UIThread.Post(() =>
            {
                Metar = e.Metar.RawMetar?.ToUpperInvariant();
                Altimeter = e.Metar.Pressure?.Value?.ActualUnit == Value.Unit.HectoPascal
                    ? "Q" + e.Metar.Pressure?.Value?.ActualValue.ToString("0000")
                    : "A" + e.Metar.Pressure?.Value?.ActualValue.ToString("0000");
                Wind = e.Metar.SurfaceWind?.RawValue;
                propertyUpdates.SetResult();
            });

            // Wait for the UI thread to finish updating the properties. Without this it's possible
            // to publish updated METAR information either via the hub or websocket with old data.
            await propertyUpdates.Task;

            if (_atisStation.AtisVoice.UseTextToSpeech)
            {
                try
                {
                    // Cancel previous request
                    await _cancellationToken.CancelAsync();
                    _cancellationToken.Dispose();
                    _cancellationToken = new CancellationTokenSource();

                    var atisBuilder = await _atisBuilder.BuildAtis(_atisStation, SelectedAtisPreset, AtisLetter, e.Metar,
                        _cancellationToken.Token);

                    _atisStation.TextAtis = atisBuilder.TextAtis?.ToUpperInvariant();

                    await PublishAtisToHub();
                    _networkConnection?.SendSubscriberNotification(AtisLetter);
                    await _atisBuilder.UpdateIds(_atisStation, SelectedAtisPreset, AtisLetter, _cancellationToken.Token);

                    if (atisBuilder.AudioBytes != null && _networkConnection != null)
                    {
                        await Task.Run(async () =>
                        {
                            var dto = AtisBotUtils.AddBotRequest(atisBuilder.AudioBytes, _atisStation.Frequency,
                                _atisStationAirport.Latitude, _atisStationAirport.Longitude, 100);
                            await _voiceServerConnection?.AddOrUpdateBot(_networkConnection.Callsign, dto, _cancellationToken.Token)!;
                        }).ContinueWith(t =>
                        {
                            if (t.IsFaulted)
                            {
                                ErrorMessage = string.Join(",",
                                    t.Exception.InnerExceptions.Select(exception => exception.Message));
                                _networkConnection?.Disconnect();
                                NativeAudio.EmitSound(SoundType.Error);
                            }
                        }, _cancellationToken.Token);
                    }
                }
                catch (TaskCanceledException)
                {
                    // ignored
                }
                catch (Exception ex)
                {
                    ErrorMessage = ex.Message;
                    _networkConnection?.Disconnect();
                    NativeAudio.EmitSound(SoundType.Error);
                }
            }

            // This is done at the very end to ensure the TextAtis is updated before the websocket message is sent.
            await PublishAtisToWebsocket();
        }
        catch (Exception ex)
        {
            Dispatcher.UIThread.Post(() =>
            {
                Wind = null;
                Altimeter = null;
                Metar = null;
                ErrorMessage = ex.Message;
            });
        }
    }

    /// <summary>
    /// Publishes the current ATIS information to connected websocket clients.
    /// </summary>
    /// <param name="session">The connected client to publish the data to. If omitted or null the data is broadcast to all connected clients.</param>
    /// <returns>A task.</returns>
    private async Task PublishAtisToWebsocket(ClientMetadata? session = null)
    {
        await _websocketService.SendAtisMessage(session, new AtisMessage.AtisMessageValue
        {
            Station = _atisStation.Identifier,
            AtisType = _atisStation.AtisType,
            AtisLetter = AtisLetter,
            Metar = Metar?.Trim(),
            Wind = Wind?.Trim(),
            Altimeter = Altimeter?.Trim(),
            TextAtis = _atisStation.TextAtis,
            IsNewAtis = IsNewAtis,
            NetworkConnectionStatus = NetworkConnectionStatus,
            PressureUnit = _decodedMetar?.Pressure?.Value?.ActualUnit,
            PressureValue = _decodedMetar?.Pressure?.Value?.ActualValue,
        });
    }

    private async Task PublishAtisToHub()
    {
        await _atisHubConnection.PublishAtis(new AtisHubDto(_atisStation.Identifier, _atisStation.AtisType,
            AtisLetter, Metar?.Trim(), Wind?.Trim(), Altimeter?.Trim()));

        // Setup timer to re-publish ATIS every 3 minutes to keep it active in the hub cache
        if (!_isPublishAtisTriggeredInitially)
        {
            _isPublishAtisTriggeredInitially = true;

            // ReSharper disable once AsyncVoidLambda
            _publishAtisTimer = Observable.Interval(TimeSpan.FromMinutes(3)).Subscribe(async _ =>
            {
                await _atisHubConnection.PublishAtis(new AtisHubDto(_atisStation.Identifier, _atisStation.AtisType,
                    AtisLetter, Metar?.Trim(), Wind?.Trim(), Altimeter?.Trim()));
            });
        }
    }

    private async Task HandleSelectedAtisPresetChanged(AtisPreset? preset)
    {
        try
        {
            if (preset == null)
                return;

            if (preset != _previousAtisPreset)
            {
                SelectedAtisPreset = preset;
                _previousAtisPreset = preset;

                PopulateAirportConditions();
                PopulateNotams();

                HasUnsavedNotams = false;
                HasUnsavedAirportConditions = false;

                if (NetworkConnectionStatus != NetworkConnectionStatus.Connected || _networkConnection == null)
                    return;

                if (_decodedMetar == null)
                    return;

                var atisBuilder = await _atisBuilder.BuildAtis(_atisStation, SelectedAtisPreset, AtisLetter, _decodedMetar,
                    _cancellationToken.Token);

                _atisStation.TextAtis = atisBuilder.TextAtis?.ToUpperInvariant();

                await PublishAtisToHub();
                await PublishAtisToWebsocket();
                await _atisBuilder.UpdateIds(_atisStation, SelectedAtisPreset, AtisLetter, _cancellationToken.Token);

                if (_atisStation.AtisVoice.UseTextToSpeech)
                {
                    // Cancel previous request
                    await _cancellationToken.CancelAsync();
                    _cancellationToken.Dispose();
                    _cancellationToken = new CancellationTokenSource();

                    if (atisBuilder.AudioBytes != null)
                    {
                        await Task.Run(async () =>
                        {
                            var dto = AtisBotUtils.AddBotRequest(atisBuilder.AudioBytes, _atisStation.Frequency,
                                _atisStationAirport.Latitude, _atisStationAirport.Longitude, 100);
                            await _voiceServerConnection?.AddOrUpdateBot(_networkConnection.Callsign, dto,
                                _cancellationToken.Token)!;
                        }, _cancellationToken.Token);
                    }
                }
            }
        }
        catch (OperationCanceledException)
        {
        }
        catch (Exception e)
        {
            Dispatcher.UIThread.Post(() =>
            {
                Wind = null;
                Altimeter = null;
                Metar = null;
                ErrorMessage = e.Message;
            });
        }
    }

    private void PopulateNotams()
    {
        if (NotamsTextDocument == null) 
            return;
        
        // Clear the list of read-only NOTAM text segments.
        ReadOnlyNotams.Clear();

        // Retrieve and sort enabled static NOTAM definitions by their ordinal value.
        var staticDefinitions = mAtisStation.NotamDefinitions
            .Where(x => x.Enabled)
            .OrderBy(x => x.Ordinal)
            .ToList();

        // Start with an empty document.
        NotamsTextDocument.Text = "";

        // Reset offset
        mNotamFreeTextOffset = 0;

        // If static NOTAM definitions exist, insert them into the document.
        if (staticDefinitions.Count > 0)
        {
            // Combine static NOTAM definitions into a single string, separated by periods.
            var staticDefinitionsString = string.Join(". ", staticDefinitions) + ". ";

            // Insert static NOTAM definitions at the beginning of the document.
            NotamsTextDocument.Insert(0, staticDefinitionsString);

            // Add the static NOTAM range to the read-only list to prevent modification.
            ReadOnlyNotams.Add(new TextSegment
            {
                StartOffset = 0,
                EndOffset = staticDefinitionsString.Length
            });

            // Update the starting index for the next insertion.
            mNotamFreeTextOffset = staticDefinitionsString.Length;
        }

        // Always append the free-form NOTAM text after the static definitions (if any).
        if (!string.IsNullOrEmpty(SelectedAtisPreset?.Notams))
        {
            NotamsTextDocument.Insert(mNotamFreeTextOffset, SelectedAtisPreset?.Notams);
        }
    }

    private void PopulateAirportConditions()
    {
        if (AirportConditionsTextDocument == null) 
            return;
        
        // Clear the list of read-only NOTAM text segments.
        ReadOnlyAirportConditions.Clear();

        // Retrieve and sort enabled static airport conditions by their ordinal value.
        var staticDefinitions = mAtisStation.AirportConditionDefinitions
            .Where(x => x.Enabled)
            .OrderBy(x => x.Ordinal)
            .ToList();

        // Start with an empty document.
        AirportConditionsTextDocument.Text = "";

        // Reset offset
        mAirportConditionsFreeTextOffset = 0;

        // If static airport conditions exist, insert them into the document.
        if (staticDefinitions.Count > 0)
        {
            // Combine static airport conditions into a single string, separated by periods.
            // A trailing space is added to ensure proper spacing between the static definitions 
            // and the subsequent free-form text.
            var staticDefinitionsString = string.Join(". ", staticDefinitions) + ". ";

            // Insert static airport conditions at the beginning of the document.
            AirportConditionsTextDocument.Insert(0, staticDefinitionsString);

            // Add the static airport conditions to the read-only list to prevent modification.
            ReadOnlyAirportConditions.Add(new TextSegment
            {
                StartOffset = 0,
                EndOffset = staticDefinitionsString.Length
            });

            // Update the starting index for the next insertion.
            mAirportConditionsFreeTextOffset = staticDefinitionsString.Length;
        }

        // Always append the free-form airport conditions after the static definitions (if any).
        if (!string.IsNullOrEmpty(SelectedAtisPreset?.AirportConditions))
        {
            AirportConditionsTextDocument.Insert(mAirportConditionsFreeTextOffset,
                SelectedAtisPreset?.AirportConditions);
        }
    }

    private async void HandleIsNewAtisChanged(bool isNewAtis)
    {
        try
        {
            await PublishAtisToWebsocket();
        }
        catch (Exception e)
        {
            Log.Error(e, "Error in HandleIsNewAtisChanged");
        }
    }

    private async void HandleAtisLetterChanged(char atisLetter)
    {
        try
        {
            // Always publish the latest information to the websocket, even if the station isn't
            // connected or doesn't support text to speech.
            await PublishAtisToWebsocket();

            if (!_atisStation.AtisVoice.UseTextToSpeech)
                return;

            if (NetworkConnectionStatus != NetworkConnectionStatus.Connected)
                return;

            if (SelectedAtisPreset == null)
                return;

            if (_networkConnection == null || _voiceServerConnection == null)
                return;

            if (_decodedMetar == null)
                return;

            // Cancel previous request
            await _cancellationToken.CancelAsync();
            _cancellationToken.Dispose();
            _cancellationToken = new CancellationTokenSource();

            await Task.Run(async () =>
            {
                try
                {
                    var atisBuilder = await _atisBuilder.BuildAtis(_atisStation, SelectedAtisPreset, atisLetter,
                        _decodedMetar, _cancellationToken.Token);

                    _atisStation.TextAtis = atisBuilder.TextAtis?.ToUpperInvariant();

                    await PublishAtisToHub();
                    _networkConnection?.SendSubscriberNotification(AtisLetter);
                    await _atisBuilder.UpdateIds(_atisStation, SelectedAtisPreset, AtisLetter,
                        _cancellationToken.Token);

                    if (atisBuilder.AudioBytes != null && _networkConnection != null)
                    {
                        var dto = AtisBotUtils.AddBotRequest(atisBuilder.AudioBytes, _atisStation.Frequency,
                            _atisStationAirport.Latitude, _atisStationAirport.Longitude, 100);
                        _voiceServerConnection?.AddOrUpdateBot(_networkConnection.Callsign, dto,
                            _cancellationToken.Token);
                    }
                }
                catch (OperationCanceledException)
                {
                }
                catch (Exception ex)
                {
                    Dispatcher.UIThread.Post(() => { ErrorMessage = ex.Message; });
                }

            }, _cancellationToken.Token);
        }
        catch (OperationCanceledException)
        {
            // ignored
        }
        catch (Exception e)
        {
            Dispatcher.UIThread.Post(() =>
            {
                Wind = null;
                Altimeter = null;
                Metar = null;
                ErrorMessage = e.Message;
            });
        }
    }

    private async void OnGetAtisReceived(object? sender, GetAtisReceived e)
    {
        try
        {
            // If a specific station is specified then both the station identifier and the ATIS type
            // must match to acknowledge the update.
            // If a specific station isn't specified then the request is for all stations.
            if (!string.IsNullOrEmpty(e.Station) &&
                (e.Station != _atisStation.Identifier || e.AtisType != _atisStation.AtisType))
            {
                return;
            }

            await PublishAtisToWebsocket(e.Session);
        }
        catch (Exception ex)
        {
            Log.Error(ex, "Error in OnGetAtisReceived");
        }
    }

    private void OnAcknowledgeAtisUpdateReceived(object? sender, AcknowledgeAtisUpdateReceived e)
    {
        // If a specific station is specified then both the station identifier and the ATIS type
        // must match to acknowledge the update.
        // If a specific station isn't specified then the request is for all stations.
        if (!string.IsNullOrEmpty(e.Station) &&
            (e.Station != _atisStation.Identifier || e.AtisType != _atisStation.AtisType))
        {
            return;
        }

        HandleAcknowledgeAtisUpdate();
    }

    private void HandleAcknowledgeAtisUpdate()
    {
        if (IsNewAtis)
        {
            IsNewAtis = false;
        }
    }

    private void AcknowledgeOrIncrementAtisLetter()
    {
        if (IsNewAtis)
        {
            IsNewAtis = false;
            return;
        }

        AtisLetter++;
        if (AtisLetter > _atisStation.CodeRange.High)
            AtisLetter = _atisStation.CodeRange.Low;
    }

    private void DecrementAtisLetter()
    {
        AtisLetter--;
        if (AtisLetter < _atisStation.CodeRange.Low)
            AtisLetter = _atisStation.CodeRange.High;
    }

    public void Disconnect()
    {
        _networkConnection?.Disconnect();
        NetworkConnectionStatus = NetworkConnectionStatus.Disconnected;
    }

    public void Dispose()
    {
        GC.SuppressFinalize(this);

        _websocketService.GetAtisReceived -= OnGetAtisReceived;
        _websocketService.AcknowledgeAtisUpdateReceived -= OnAcknowledgeAtisUpdateReceived;

        if (_networkConnection != null)
        {
            _networkConnection.NetworkConnectionFailed -= OnNetworkConnectionFailed;
            _networkConnection.NetworkErrorReceived -= OnNetworkErrorReceived;
            _networkConnection.NetworkConnected -= OnNetworkConnected;
            _networkConnection.NetworkDisconnected -= OnNetworkDisconnected;
            _networkConnection.ChangeServerReceived -= OnChangeServerReceived;
            _networkConnection.MetarResponseReceived -= OnMetarResponseReceived;
            _networkConnection.KillRequestReceived -= OnKillRequestedReceived;
        }

        DecrementAtisLetterCommand.Dispose();
        AcknowledgeOrIncrementAtisLetterCommand.Dispose();
        AcknowledgeAtisUpdateCommand.Dispose();
        NetworkConnectCommand.Dispose();
        VoiceRecordAtisCommand.Dispose();
        OpenStaticAirportConditionsDialogCommand.Dispose();
        OpenStaticNotamsDialogCommand.Dispose();
        SelectedPresetChangedCommand.Dispose();
        SaveAirportConditionsText.Dispose();
        SaveNotamsText.Dispose();
    }
}<|MERGE_RESOLUTION|>--- conflicted
+++ resolved
@@ -37,30 +37,6 @@
 namespace Vatsim.Vatis.Ui.ViewModels;
 public class AtisStationViewModel : ReactiveViewModelBase, IDisposable
 {
-<<<<<<< HEAD
-    private readonly IAppConfig mAppConfig;
-    private readonly IProfileRepository mProfileRepository;
-    private readonly IAtisBuilder mAtisBuilder;
-    private readonly AtisStation mAtisStation;
-    private readonly IWindowFactory mWindowFactory;
-    private readonly INetworkConnection? mNetworkConnection;
-    private readonly IVoiceServerConnection? mVoiceServerConnection;
-    private readonly IAtisHubConnection mAtisHubConnection;
-    private readonly IWebsocketService mWebsocketService;
-
-    private readonly ISessionManager mSessionManager;
-    private CancellationTokenSource mCancellationToken;
-    private readonly Airport mAtisStationAirport;
-    private AtisPreset? mPreviousAtisPreset;
-    private IDisposable? mPublishAtisTimer;
-    private bool mIsPublishAtisTriggeredInitially;
-    private DecodedMetar? mDecodedMetar;
-    private int mNotamFreeTextOffset;
-    private int mAirportConditionsFreeTextOffset;
-    
-    public TextSegmentCollection<TextSegment> ReadOnlyAirportConditions { get; set; }
-    public TextSegmentCollection<TextSegment> ReadOnlyNotams { get; set; }
-=======
     private readonly IAppConfig _appConfig;
     private readonly IProfileRepository _profileRepository;
     private readonly IAtisBuilder _atisBuilder;
@@ -77,7 +53,9 @@
     private IDisposable? _publishAtisTimer;
     private bool _isPublishAtisTriggeredInitially;
     private DecodedMetar? _decodedMetar;
->>>>>>> 14f459d4
+
+    public TextSegmentCollection<TextSegment> ReadOnlyAirportConditions { get; set; }
+    public TextSegmentCollection<TextSegment> ReadOnlyNotams { get; set; }
 
     #region Reactive Properties
     private string? _id;
@@ -108,14 +86,7 @@
         set => this.RaiseAndSetIfChanged(ref _atisLetter, value);
     }
 
-<<<<<<< HEAD
     public CodeRangeMeta CodeRange => mAtisStation.CodeRange;
-=======
-    public CodeRangeMeta CodeRange
-    {
-        get { return _atisStation.CodeRange; }
-    }
->>>>>>> 14f459d4
 
     private bool _isAtisLetterInputMode;
     public bool IsAtisLetterInputMode
@@ -196,15 +167,7 @@
         set => this.RaiseAndSetIfChanged(ref _airportConditionsTextDocument, value);
     }
 
-<<<<<<< HEAD
     private string? NotamsFreeText => mNotamsTextDocument?.Text;
-=======
-    private string? NotamsFreeText
-    {
-        get => _notamsTextDocument?.Text;
-        set => NotamsTextDocument = new TextDocument(value);
-    }
->>>>>>> 14f459d4
 
     private TextDocument? _notamsTextDocument = new();
     public TextDocument? NotamsTextDocument
@@ -279,14 +242,10 @@
         _atisStationAirport = navDataRepository.GetAirport(station.Identifier) ??
                               throw new ApplicationException($"{station.Identifier} not found in airport navdata.");
 
-<<<<<<< HEAD
-        mAtisLetter = mAtisStation.CodeRange.Low;
+        _atisLetter = mAtisStation.CodeRange.Low;
         
         ReadOnlyAirportConditions = new TextSegmentCollection<TextSegment>(AirportConditionsTextDocument);
         ReadOnlyNotams = new TextSegmentCollection<TextSegment>(NotamsTextDocument);
-=======
-        _atisLetter = _atisStation.CodeRange.Low;
->>>>>>> 14f459d4
 
         switch (station.AtisType)
         {
@@ -414,14 +373,9 @@
         if (SelectedAtisPreset == null)
             return;
 
-<<<<<<< HEAD
         SelectedAtisPreset.Notams = NotamsFreeText?[mNotamFreeTextOffset..];
         if (mSessionManager.CurrentProfile != null)
             mProfileRepository.Save(mSessionManager.CurrentProfile);
-=======
-        SelectedAtisPreset.Notams = NotamsFreeText;
-        _appConfig.SaveConfig();
->>>>>>> 14f459d4
 
         HasUnsavedNotams = false;
     }
@@ -431,14 +385,9 @@
         if (SelectedAtisPreset == null)
             return;
 
-<<<<<<< HEAD
         SelectedAtisPreset.AirportConditions = AirportConditionsFreeText?[mAirportConditionsFreeTextOffset..];
         if (mSessionManager.CurrentProfile != null)
             mProfileRepository.Save(mSessionManager.CurrentProfile);
-=======
-        SelectedAtisPreset.AirportConditions = AirportConditionsFreeText;
-        _appConfig.SaveConfig();
->>>>>>> 14f459d4
 
         HasUnsavedAirportConditions = false;
     }
@@ -471,28 +420,17 @@
 
             viewModel.WhenAnyValue(x => x.IncludeBeforeFreeText).Subscribe(val =>
             {
-<<<<<<< HEAD
                 mAtisStation.NotamsBeforeFreeText = val;
                 if (mSessionManager.CurrentProfile != null)
                     mProfileRepository.Save(mSessionManager.CurrentProfile);
-=======
-                _atisStation.NotamsBeforeFreeText = val;
-                _appConfig.SaveConfig();
->>>>>>> 14f459d4
             });
 
             viewModel.Definitions.ToObservableChangeSet().AutoRefresh(x => x.Enabled).Bind(out var changes).Subscribe(_ =>
             {
-<<<<<<< HEAD
                 mAtisStation.NotamDefinitions.Clear();
                 mAtisStation.NotamDefinitions.AddRange(changes);
                 if (mSessionManager.CurrentProfile != null)
                     mProfileRepository.Save(mSessionManager.CurrentProfile);
-=======
-                _atisStation.NotamDefinitions.Clear();
-                _atisStation.NotamDefinitions.AddRange(changes);
-                _appConfig.SaveConfig();
->>>>>>> 14f459d4
             });
 
             viewModel.Definitions.CollectionChanged += (_, _) =>
@@ -532,28 +470,17 @@
 
             viewModel.WhenAnyValue(x => x.IncludeBeforeFreeText).Subscribe(val =>
             {
-<<<<<<< HEAD
                 mAtisStation.AirportConditionsBeforeFreeText = val;
                 if (mSessionManager.CurrentProfile != null)
                     mProfileRepository.Save(mSessionManager.CurrentProfile);
-=======
-                _atisStation.AirportConditionsBeforeFreeText = val;
-                _appConfig.SaveConfig();
->>>>>>> 14f459d4
             });
 
             viewModel.Definitions.ToObservableChangeSet().AutoRefresh(x => x.Enabled).Bind(out var changes).Subscribe(_ =>
             {
-<<<<<<< HEAD
                 mAtisStation.AirportConditionDefinitions.Clear();
                 mAtisStation.AirportConditionDefinitions.AddRange(changes);
                 if (mSessionManager.CurrentProfile != null)
                     mProfileRepository.Save(mSessionManager.CurrentProfile);
-=======
-                _atisStation.AirportConditionDefinitions.Clear();
-                _atisStation.AirportConditionDefinitions.AddRange(changes);
-                _appConfig.SaveConfig();
->>>>>>> 14f459d4
             });
 
             viewModel.Definitions.CollectionChanged += (_, _) =>
