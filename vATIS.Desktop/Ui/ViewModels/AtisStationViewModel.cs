﻿using ReactiveUI;
using System;
using System.Collections.Generic;
using System.Collections.ObjectModel;
using System.Linq;
using System.Reactive;
using System.Reactive.Linq;
using System.Threading;
using System.Threading.Tasks;
using Avalonia;
using Avalonia.Controls.ApplicationLifetimes;
using Avalonia.Threading;
using AvaloniaEdit.CodeCompletion;
using AvaloniaEdit.Document;
using DynamicData;
using DynamicData.Binding;
using Vatsim.Vatis.Atis;
using Vatsim.Vatis.Config;
using Vatsim.Vatis.Events;
using Vatsim.Vatis.NavData;
using Vatsim.Vatis.Networking;
using Vatsim.Vatis.Networking.AtisHub;
using Vatsim.Vatis.Profiles;
using Vatsim.Vatis.Profiles.Models;
using Vatsim.Vatis.Sessions;
using Vatsim.Vatis.Ui.Dialogs.MessageBox;
using Vatsim.Vatis.Ui.Models;
using Vatsim.Vatis.Voice.Audio;
using Vatsim.Vatis.Voice.Network;
using Vatsim.Vatis.Voice.Utils;
using Vatsim.Vatis.Weather.Decoder.Entity;
using Vatsim.Vatis.Ui.Services;
using System.Text.Json;
using SuperSocket.WebSocket.Server;
using Vatsim.Vatis.Ui.Services.WebsocketMessages;

namespace Vatsim.Vatis.Ui.ViewModels;
public class AtisStationViewModel : ReactiveViewModelBase
{
    private readonly IAppConfig mAppConfig;
    private readonly IProfileRepository mProfileRepository;
    private readonly IAtisBuilder mAtisBuilder;
    private readonly AtisStation mAtisStation;
    private readonly IWindowFactory mWindowFactory;
    private readonly NetworkConnection? mNetworkConnection;
    private readonly IVoiceServerConnection? mVoiceServerConnection;
    private readonly IAtisHubConnection mAtisHubConnection;
    private readonly IWebsocketService mWebsocketService;

    private readonly ISessionManager mSessionManager;
    private CancellationTokenSource mCancellationToken;
    private readonly Airport mAtisStationAirport;
    private AtisPreset? mPreviousAtisPreset;
    private IDisposable? mPublishAtisTimer;
    private bool mIsPublishAtisTriggeredInitially;

    #region Reactive Properties
    private string? mId;
    public string? Id
    {
        get => mId;
        private set => this.RaiseAndSetIfChanged(ref mId, value);
    }

    private string? mIdentifier;
    public string? Identifier
    {
        get => mIdentifier;
        set => this.RaiseAndSetIfChanged(ref mIdentifier, value);
    }

    private string? mTabText;
    public string? TabText
    {
        get => mTabText;
        set => this.RaiseAndSetIfChanged(ref mTabText, value);
    }

    private char mAtisLetter = 'A';
    public char AtisLetter
    {
        get => mAtisLetter;
        set => this.RaiseAndSetIfChanged(ref mAtisLetter, value);
    }

    private bool mIsAtisLetterInputMode;
    public bool IsAtisLetterInputMode
    {
        get => mIsAtisLetterInputMode;
        set => this.RaiseAndSetIfChanged(ref mIsAtisLetterInputMode, value);
    }

    private string? mMetar;
    public string? Metar
    {
        get => mMetar;
        set => this.RaiseAndSetIfChanged(ref mMetar, value);
    }

    private string? mWind;
    public string? Wind
    {
        get => mWind;
        set => this.RaiseAndSetIfChanged(ref mWind, value);
    }

    private string? mAltimeter;
    public string? Altimeter
    {
        get => mAltimeter;
        set => this.RaiseAndSetIfChanged(ref mAltimeter, value);
    }

    private bool mIsNewAtis;
    public bool IsNewAtis
    {
        get => mIsNewAtis;
        set => this.RaiseAndSetIfChanged(ref mIsNewAtis, value);
    }

    private string mAtisTypeLabel = "";
    public string AtisTypeLabel
    {
        get => mAtisTypeLabel;
        set => this.RaiseAndSetIfChanged(ref mAtisTypeLabel, value);
    }

    private bool mIsCombinedAtis;
    public bool IsCombinedAtis
    {
        get => mIsCombinedAtis;
        private set => this.RaiseAndSetIfChanged(ref mIsCombinedAtis, value);
    }

    private ObservableCollection<AtisPreset> mAtisPresetList = [];
    public ObservableCollection<AtisPreset> AtisPresetList
    {
        get => mAtisPresetList;
        set => this.RaiseAndSetIfChanged(ref mAtisPresetList, value);
    }

    private AtisPreset? mSelectedAtisPreset;
    public AtisPreset? SelectedAtisPreset
    {
        get => mSelectedAtisPreset;
        private set => this.RaiseAndSetIfChanged(ref mSelectedAtisPreset, value);
    }

    private string? mErrorMessage;
    public string? ErrorMessage
    {
        get => mErrorMessage;
        set => this.RaiseAndSetIfChanged(ref mErrorMessage, value);
    }

    private string? AirportConditionsFreeText
    {
        get => AirportConditionsTextDocument?.Text;
        set => AirportConditionsTextDocument = new TextDocument(value);
    }

    private TextDocument? mAirportConditionsTextDocument = new();
    public TextDocument? AirportConditionsTextDocument
    {
        get => mAirportConditionsTextDocument;
        set => this.RaiseAndSetIfChanged(ref mAirportConditionsTextDocument, value);
    }

    private string? NotamsFreeText
    {
        get => mNotamsTextDocument?.Text;
        set => NotamsTextDocument = new TextDocument(value);
    }

    private TextDocument? mNotamsTextDocument = new();
    public TextDocument? NotamsTextDocument
    {
        get => mNotamsTextDocument;
        set => this.RaiseAndSetIfChanged(ref mNotamsTextDocument, value);
    }

    private bool mUseTexToSpeech;
    private bool UseTexToSpeech
    {
        get => mUseTexToSpeech;
        set => this.RaiseAndSetIfChanged(ref mUseTexToSpeech, value);
    }

    private NetworkConnectionStatus mNetworkConnectionStatus = NetworkConnectionStatus.Disconnected;
    public NetworkConnectionStatus NetworkConnectionStatus
    {
        get => mNetworkConnectionStatus;
        set => this.RaiseAndSetIfChanged(ref mNetworkConnectionStatus, value);
    }

    private List<ICompletionData> mContractionCompletionData = [];
    public List<ICompletionData> ContractionCompletionData
    {
        get => mContractionCompletionData;
        set => this.RaiseAndSetIfChanged(ref mContractionCompletionData, value);
    }

    private bool mHasUnsavedAirportConditions;
    public bool HasUnsavedAirportConditions
    {
        get => mHasUnsavedAirportConditions;
        set => this.RaiseAndSetIfChanged(ref mHasUnsavedAirportConditions, value);
    }

    private bool mHasUnsavedNotams;
    public bool HasUnsavedNotams
    {
        get => mHasUnsavedNotams;
        set => this.RaiseAndSetIfChanged(ref mHasUnsavedNotams, value);
    }
    #endregion

    public ReactiveCommand<Unit, Unit> DecrementAtisLetterCommand { get; }
    public ReactiveCommand<Unit, Unit> AcknowledgeOrIncrementAtisLetterCommand { get; }
    public ReactiveCommand<Unit, Unit> AcknowledgeAtisUpdateCommand { get; }
    public ReactiveCommand<Unit, Unit> NetworkConnectCommand { get; }
    public ReactiveCommand<Unit, Unit> VoiceRecordAtisCommand { get; }
    public ReactiveCommand<Unit, Unit> OpenStaticAirportConditionsDialogCommand { get; }
    public ReactiveCommand<Unit, Unit> OpenStaticNotamsDialogCommand { get; }
    public ReactiveCommand<AtisPreset, Unit> SelectedPresetChangedCommand { get; }
    public ReactiveCommand<Unit, Unit> SaveAirportConditionsText { get; }
    public ReactiveCommand<Unit, Unit> SaveNotamsText { get; }

    public AtisStationViewModel(AtisStation station, INetworkConnectionFactory connectionFactory, IAppConfig appConfig,
        IVoiceServerConnection voiceServerConnection, IAtisBuilder atisBuilder, IWindowFactory windowFactory,
        INavDataRepository navDataRepository, IAtisHubConnection atisHubConnection, ISessionManager sessionManager,
        IProfileRepository profileRepository, IWebsocketService websocketService)
    {
        Id = station.Id;
        Identifier = station.Identifier;
        mAtisStation = station;
        mAppConfig = appConfig;
        mAtisBuilder = atisBuilder;
        mWindowFactory = windowFactory;
        mAtisHubConnection = atisHubConnection;
        mWebsocketService = websocketService;
        mSessionManager = sessionManager;
        mProfileRepository = profileRepository;
        mCancellationToken = new CancellationTokenSource();
        mAtisStationAirport = navDataRepository.GetAirport(station.Identifier) ??
                              throw new ApplicationException($"{station.Identifier} not found in airport navdata.");

        switch (station.AtisType)
        {
            case AtisType.Arrival:
                TabText = $"{Identifier}/A";
                AtisTypeLabel = "ARR";
                break;
            case AtisType.Departure:
                TabText = $"{Identifier}/D";
                AtisTypeLabel = "DEP";
                break;
            case AtisType.Combined:
                TabText = Identifier;
                AtisTypeLabel = "";
                break;
            default:
                throw new ArgumentOutOfRangeException();
        }

        IsCombinedAtis = station.AtisType == AtisType.Combined;
        AtisPresetList = new ObservableCollection<AtisPreset>(station.Presets.OrderBy(x => x.Ordinal));

        OpenStaticAirportConditionsDialogCommand = ReactiveCommand.Create(HandleOpenAirportConditionsDialog);
        OpenStaticNotamsDialogCommand = ReactiveCommand.Create(HandleOpenStaticNotamsDialog);

        SaveAirportConditionsText = ReactiveCommand.Create(HandleSaveAirportConditionsText);
        SaveNotamsText = ReactiveCommand.Create(HandleSaveNotamsText);
        SelectedPresetChangedCommand = ReactiveCommand.CreateFromTask<AtisPreset>(HandleSelectedAtisPresetChanged);
        AcknowledgeAtisUpdateCommand = ReactiveCommand.Create(HandleAcknowledgeAtisUpdate);
        DecrementAtisLetterCommand = ReactiveCommand.Create(DecrementAtisLetter);
        AcknowledgeOrIncrementAtisLetterCommand = ReactiveCommand.Create(AcknowledgeOrIncrementAtisLetter);
        NetworkConnectCommand = ReactiveCommand.Create(HandleNetworkConnect, this.WhenAnyValue(
            x => x.SelectedAtisPreset,
            x => x.NetworkConnectionStatus,
            (atisPreset, networkStatus) => atisPreset != null && networkStatus != NetworkConnectionStatus.Connecting));
        VoiceRecordAtisCommand = ReactiveCommand.Create(HandleVoiceRecordAtisCommand,
            this.WhenAnyValue(
                x => x.Metar,
                x => x.UseTexToSpeech,
                x => x.NetworkConnectionStatus,
                (metar, voiceRecord, networkStatus) => !string.IsNullOrEmpty(metar) && voiceRecord &&
                                                       networkStatus == NetworkConnectionStatus.Connected));

        mWebsocketService.GetAtisReceived += OnGetAtisReceived;
        mWebsocketService.AcknowledgeAtisUpdateReceived += OnAcknowledgeAtisUpdateReceived;
        mWebsocketService.GetNetworkStatusReceived += OnGetNetworkStatusReceived;

        LoadContractionData();

        mNetworkConnection = connectionFactory.CreateConnection(mAtisStation);
        mNetworkConnection.NetworkConnectionFailed += OnNetworkConnectionFailed;
        mNetworkConnection.NetworkErrorReceived += OnNetworkErrorReceived;
        mNetworkConnection.NetworkConnected += OnNetworkConnected;
        mNetworkConnection.NetworkDisconnected += OnNetworkDisconnected;
        mNetworkConnection.ChangeServerReceived += OnChangeServerReceived;
        mNetworkConnection.MetarResponseReceived += OnMetarResponseReceived;
        mNetworkConnection.KillRequestReceived += OnKillRequestedReceived;
        mVoiceServerConnection = voiceServerConnection;

        UseTexToSpeech = !mAtisStation.AtisVoice.UseTextToSpeech;
        MessageBus.Current.Listen<AtisVoiceTypeChanged>().Subscribe(evt =>
        {
            if (evt.Id == mAtisStation.Id)
            {
                UseTexToSpeech = !evt.UseTextToSpeech;
            }
        });
        MessageBus.Current.Listen<StationPresetsChanged>().Subscribe(evt =>
        {
            if (evt.Id == mAtisStation.Id)
            {
                AtisPresetList = new ObservableCollection<AtisPreset>(mAtisStation.Presets.OrderBy(x => x.Ordinal));
            }
        });
        MessageBus.Current.Listen<ContractionsUpdated>().Subscribe(evt =>
        {
            if (evt.StationId == mAtisStation.Id)
            {
                LoadContractionData();
            }
        });
        MessageBus.Current.Listen<AtisHubAtisReceived>().Subscribe(sync =>
        {
            if (sync.Dto.StationId == station.Identifier &&
                sync.Dto.AtisType == station.AtisType &&
                NetworkConnectionStatus != NetworkConnectionStatus.Connected)
            {
                Dispatcher.UIThread.Post(() =>
                {
                    AtisLetter = sync.Dto.AtisLetter;
                    Wind = sync.Dto.Wind;
                    Altimeter = sync.Dto.Altimeter;
                    Metar = sync.Dto.Metar;
                    NetworkConnectionStatus = NetworkConnectionStatus.Observer;
                });
            }
        });
        MessageBus.Current.Listen<AtisHubExpiredAtisReceived>().Subscribe(sync =>
        {
            if (sync.Dto.StationId == mAtisStation.Identifier &&
                sync.Dto.AtisType == mAtisStation.AtisType &&
                NetworkConnectionStatus == NetworkConnectionStatus.Observer)
            {
                Dispatcher.UIThread.Post(() =>
                {
                    AtisLetter = 'A';
                    Wind = null;
                    Altimeter = null;
                    Metar = null;
                    NetworkConnectionStatus = NetworkConnectionStatus.Disconnected; 
                });
            }
        });
        MessageBus.Current.Listen<HubConnected>().Subscribe(_ =>
        {
            mAtisHubConnection.SubscribeToAtis(new SubscribeDto(mAtisStation.Identifier, mAtisStation.AtisType));
        });

        this.WhenAnyValue(x => x.IsNewAtis).Subscribe(HandleIsNewAtisChanged);
        this.WhenAnyValue(x => x.AtisLetter).Subscribe(HandleAtisLetterChanged);
        this.WhenAnyValue(x => x.NetworkConnectionStatus).Skip(1).Subscribe(HandleNetworkStatusChanged);
    }

    private void HandleSaveNotamsText()
    {
        if (SelectedAtisPreset == null)
            return;

        SelectedAtisPreset.Notams = NotamsFreeText;
        mAppConfig.SaveConfig();

        HasUnsavedNotams = false;
    }

    private void HandleSaveAirportConditionsText()
    {
        if (SelectedAtisPreset == null)
            return;

        SelectedAtisPreset.AirportConditions = AirportConditionsFreeText;
        mAppConfig.SaveConfig();

        HasUnsavedAirportConditions = false;
    }

    private void LoadContractionData()
    {
        ContractionCompletionData.Clear();

        foreach (var contraction in mAtisStation.Contractions.ToList())
        {
            if (contraction is { VariableName: not null, Voice: not null })
                ContractionCompletionData.Add(new AutoCompletionData(contraction.VariableName, contraction.Voice));
        }
    }

    private void HandleOpenStaticNotamsDialog()
    {
        if (Application.Current?.ApplicationLifetime is not IClassicDesktopStyleApplicationLifetime lifetime)
            return;

        if (lifetime.MainWindow == null)
            return;

        var dlg = mWindowFactory.CreateStaticNotamsDialog();
        dlg.Topmost = lifetime.MainWindow.Topmost;
        if (dlg.DataContext is StaticNotamsDialogViewModel viewModel)
        {
            viewModel.Definitions = new ObservableCollection<StaticDefinition>(mAtisStation.NotamDefinitions);
            viewModel.ContractionCompletionData = ContractionCompletionData;

            viewModel.WhenAnyValue(x => x.IncludeBeforeFreeText).Subscribe(val =>
            {
                mAtisStation.NotamsBeforeFreeText = val;
                mAppConfig.SaveConfig();
            });

            viewModel.Definitions.ToObservableChangeSet().AutoRefresh(x => x.Enabled).Bind(out var changes).Subscribe(_ =>
            {
                mAtisStation.NotamDefinitions.Clear();
                mAtisStation.NotamDefinitions.AddRange(changes);
                mAppConfig.SaveConfig();
            });

            viewModel.Definitions.CollectionChanged += (_, _) =>
            {
                var idx = 0;
                mAtisStation.NotamDefinitions.Clear();
                foreach (var item in viewModel.Definitions)
                {
                    item.Ordinal = ++idx;
                    mAtisStation.NotamDefinitions.Add(item);
                }
                if (mSessionManager.CurrentProfile != null)
                    mProfileRepository.Save(mSessionManager.CurrentProfile);
            };
        }

        dlg.ShowDialog(lifetime.MainWindow);
    }

    private void HandleOpenAirportConditionsDialog()
    {
        if (Application.Current?.ApplicationLifetime is not IClassicDesktopStyleApplicationLifetime lifetime)
            return;

        if (lifetime.MainWindow == null)
            return;

        var dlg = mWindowFactory.CreateStaticAirportConditionsDialog();
        dlg.Topmost = lifetime.MainWindow.Topmost;
        if (dlg.DataContext is StaticAirportConditionsDialogViewModel viewModel)
        {
            viewModel.Definitions = new ObservableCollection<StaticDefinition>(mAtisStation.AirportConditionDefinitions);
            viewModel.ContractionCompletionData = ContractionCompletionData;

            viewModel.WhenAnyValue(x => x.IncludeBeforeFreeText).Subscribe(val =>
            {
                mAtisStation.AirportConditionsBeforeFreeText = val;
                mAppConfig.SaveConfig();
            });

            viewModel.Definitions.ToObservableChangeSet().AutoRefresh(x => x.Enabled).Bind(out var changes).Subscribe(_ =>
            {
                mAtisStation.AirportConditionDefinitions.Clear();
                mAtisStation.AirportConditionDefinitions.AddRange(changes);
                mAppConfig.SaveConfig();
            });

            viewModel.Definitions.CollectionChanged += (_, _) =>
            {
                var idx = 0;
                mAtisStation.AirportConditionDefinitions.Clear();
                foreach (var item in viewModel.Definitions)
                {
                    item.Ordinal = ++idx;
                    mAtisStation.AirportConditionDefinitions.Add(item);
                }
                if (mSessionManager.CurrentProfile != null)
                    mProfileRepository.Save(mSessionManager.CurrentProfile);
            };
        }

        dlg.ShowDialog(lifetime.MainWindow);
    }

    private void OnKillRequestedReceived(object? sender, KillRequestReceived e)
    {
        NativeAudio.EmitSound(SoundType.Error);

        Dispatcher.UIThread.Post(() =>
        {
            Wind = null;
            Altimeter = null;
            Metar = null;
            ErrorMessage = string.IsNullOrEmpty(e.Reason)
                ? $"Forcefully disconnected from network."
                : $"Forcefully disconnected from network: {e.Reason}";
        });
    }

    private async void HandleVoiceRecordAtisCommand()
    {
        try
        {
            if (SelectedAtisPreset == null)
                return;

            if (mNetworkConnection == null || mVoiceServerConnection == null)
                return;

            if (Application.Current?.ApplicationLifetime is IClassicDesktopStyleApplicationLifetime lifetime)
            {
                if (lifetime.MainWindow == null)
                    return;

                var window = mWindowFactory.CreateVoiceRecordAtisDialog();
                if (window.DataContext is VoiceRecordAtisDialogViewModel vm)
                {
                    var atisBuilder = await mAtisBuilder.BuildAtis(mAtisStation, SelectedAtisPreset, AtisLetter, null,
                        mCancellationToken.Token);

                    vm.AtisScript = atisBuilder.TextAtis;
                    window.Topmost = lifetime.MainWindow.Topmost;

                    if (await window.ShowDialog<bool>(lifetime.MainWindow))
                    {
                        await Task.Run(async () =>
                        {
                            var dto = AtisBotUtils.AddBotRequest(vm.AudioBuffer, mAtisStation.Frequency,
                                mAtisStationAirport.Latitude, mAtisStationAirport.Longitude, 100);
                            await mVoiceServerConnection?.AddOrUpdateBot(mNetworkConnection.Callsign, dto,
                                mCancellationToken.Token)!;

                            mAtisStation.TextAtis = atisBuilder.TextAtis;

                            mNetworkConnection?.SendSubscriberNotification(AtisLetter);
                            await mAtisBuilder.UpdateIds(mAtisStation, SelectedAtisPreset, AtisLetter,
                                mCancellationToken.Token);
                        }).ContinueWith(t =>
                        {
                            if (t.IsFaulted)
                            {
                                ErrorMessage = string.Join(",",
                                    t.Exception.InnerExceptions.Select(exception => exception.Message));
                                mNetworkConnection?.Disconnect();
                                NativeAudio.EmitSound(SoundType.Error);
                            }
                        }, mCancellationToken.Token);
                    }
                }
            }
        }
        catch (Exception e)
        {
            Dispatcher.UIThread.Post(() =>
            {
                Wind = null;
                Altimeter = null;
                Metar = null;
                ErrorMessage = e.Message;
            });
        }
    }

    private async void HandleNetworkStatusChanged(NetworkConnectionStatus status)
    {
        try
        {
            if (mVoiceServerConnection == null || mNetworkConnection == null)
                return;

            await mWebsocketService.SendNetworkConnectedStatusMessage(null, new NetworkConnectionStatusMessage
            {
                Value = new NetworkConnectionStatusMessage.NetworkConnectionStatusValue
                {
                    Status = status,
                    Station = mAtisStation.Identifier
                }
            });

            switch (status)
            {
                case NetworkConnectionStatus.Connected:
                    {
                        try
                        {
                            await mVoiceServerConnection.Connect(mAppConfig.UserId, mAppConfig.PasswordDecrypted);
                            mSessionManager.CurrentConnectionCount++;
                        }
                        catch (Exception ex)
                        {
                            ErrorMessage = ex.Message;
                        }

                        break;
                    }
                case NetworkConnectionStatus.Disconnected:
                    {
                        try
                        {
                            mSessionManager.CurrentConnectionCount =
                                Math.Max(mSessionManager.CurrentConnectionCount - 1, 0);
                            await mVoiceServerConnection.RemoveBot(mNetworkConnection.Callsign);
                            mVoiceServerConnection?.Disconnect();
                            mPublishAtisTimer?.Dispose();
                            mPublishAtisTimer = null;
                            mIsPublishAtisTriggeredInitially = false;
                        }
                        catch (Exception ex)
                        {
                            ErrorMessage = ex.Message;
                        }

                        break;
                    }
                case NetworkConnectionStatus.Connecting:
                case NetworkConnectionStatus.Observer:
                    break;
                default:
                    throw new ApplicationException("Unknown network connection status");
            }
        }
        catch (Exception e)
        {
            Dispatcher.UIThread.Post(() =>
            {
                Wind = null;
                Altimeter = null;
                Metar = null;
                ErrorMessage = e.Message;
            });
        }
    }

    private async void HandleNetworkConnect()
    {
        try
        {
            ErrorMessage = null;

            if (mAppConfig.ConfigRequired)
            {
                if (Application.Current?.ApplicationLifetime is IClassicDesktopStyleApplicationLifetime lifetime)
                {
                    if (lifetime.MainWindow == null)
                        return;

                    if (await MessageBox.ShowDialog(lifetime.MainWindow,
                            $"It looks like you haven't set your VATSIM user ID, password, and real name yet. Would you like to set them now?",
                            "Confirm", MessageBoxButton.YesNo, MessageBoxIcon.Information) == MessageBoxResult.Yes)
                    {
                        MessageBus.Current.SendMessage(new OpenGenerateSettingsDialog());
                    }
                }

                return;
            }

            if (mNetworkConnection == null)
                return;

            if (!mNetworkConnection.IsConnected)
            {
                try
                {
                    if (mSessionManager.CurrentConnectionCount >= mSessionManager.MaxConnectionCount)
                    {
                        ErrorMessage = "Maximum ATIS connections exceeded.";
                        NativeAudio.EmitSound(SoundType.Error);
                        return;
                    }

                    NetworkConnectionStatus = NetworkConnectionStatus.Connecting;
                    await mNetworkConnection.Connect();
                }
                catch (Exception e)
                {
                    NativeAudio.EmitSound(SoundType.Error);
                    ErrorMessage = e.Message;
                    mNetworkConnection?.Disconnect();
                    NetworkConnectionStatus = NetworkConnectionStatus.Disconnected;
                }
            }
            else
            {
                mNetworkConnection?.Disconnect();
                NetworkConnectionStatus = NetworkConnectionStatus.Disconnected;
            }
        }
        catch (Exception e)
        {
            Dispatcher.UIThread.Post(() =>
            {
                Wind = null;
                Altimeter = null;
                Metar = null;
                ErrorMessage = e.Message;
            });
        }
    }

    private void OnNetworkConnectionFailed(object? sender, EventArgs e)
    {
        Dispatcher.UIThread.Post(() =>
        {
            NetworkConnectionStatus = NetworkConnectionStatus.Disconnected;
            Metar = null;
            Wind = null;
            Altimeter = null;
        });
        NativeAudio.EmitSound(SoundType.Error);
    }

    private void OnNetworkErrorReceived(object? sender, NetworkErrorReceived e)
    {
        ErrorMessage = e.Error;
        NativeAudio.EmitSound(SoundType.Error);
    }

    private void OnNetworkConnected(object? sender, EventArgs e)
    {
        Dispatcher.UIThread.Post(() => NetworkConnectionStatus = NetworkConnectionStatus.Connected);
    }

    private void OnNetworkDisconnected(object? sender, EventArgs e)
    {
        mCancellationToken.Cancel();
        mCancellationToken.Dispose();
        mCancellationToken = new CancellationTokenSource();

        Dispatcher.UIThread.Post(() =>
        {
            NetworkConnectionStatus = NetworkConnectionStatus.Disconnected;
            Metar = null;
            Wind = null;
            Altimeter = null;
        });
    }

    private void OnChangeServerReceived(object? sender, ClientEventArgs<string> e)
    {
        mNetworkConnection?.Disconnect();
        mNetworkConnection?.Connect(e.Value);
    }

    private async void OnMetarResponseReceived(object? sender, MetarResponseReceived e)
    {
        try
        {
            if (mVoiceServerConnection == null || mNetworkConnection == null)
                return;

<<<<<<< HEAD
            if (NetworkConnectionStatus != NetworkConnectionStatus.Connected)
=======
            if (NetworkConnectionStatus == NetworkConnectionStatus.Disconnected ||
                NetworkConnectionStatus == NetworkConnectionStatus.Observer)
>>>>>>> 8e3d55ba
                return;

            if (SelectedAtisPreset == null)
                return;

            if (e.IsNewMetar)
            {
                if (!mAppConfig.SuppressNotificationSound)
                {
                    NativeAudio.EmitSound(SoundType.Notification);
                }
                AcknowledgeOrIncrementAtisLetterCommand.Execute().Subscribe();
                IsNewAtis = true;
            }

            Dispatcher.UIThread.Post(() =>
            {
                Metar = e.Metar.RawMetar?.ToUpperInvariant();
                Altimeter = e.Metar.Pressure?.Value?.ActualUnit == Value.Unit.HectoPascal
                    ? "Q" + e.Metar.Pressure?.Value?.ActualValue.ToString("0000")
                    : "A" + e.Metar.Pressure?.Value?.ActualValue.ToString("0000");
                Wind = e.Metar.SurfaceWind?.RawValue;
            });

            if (mAtisStation.AtisVoice.UseTextToSpeech)
            {
                try
                {
                    // Cancel previous request
                    await mCancellationToken.CancelAsync();
                    mCancellationToken.Dispose();
                    mCancellationToken = new CancellationTokenSource();

                    var atisBuilder = await mAtisBuilder.BuildAtis(mAtisStation, SelectedAtisPreset, AtisLetter, null,
                        mCancellationToken.Token);

                    mAtisStation.TextAtis = atisBuilder.TextAtis?.ToUpperInvariant();

                    mNetworkConnection?.SendSubscriberNotification(AtisLetter);
                    await mAtisBuilder.UpdateIds(mAtisStation, SelectedAtisPreset, AtisLetter, mCancellationToken.Token);
                    await PublishAtisToHub();
                    await PublishAtisToWebsocket();

                    if (atisBuilder.AudioBytes != null && mNetworkConnection != null)
                    {
                        await Task.Run(async () =>
                        {
                            var dto = AtisBotUtils.AddBotRequest(atisBuilder.AudioBytes, mAtisStation.Frequency,
                                mAtisStationAirport.Latitude, mAtisStationAirport.Longitude, 100);
                            await mVoiceServerConnection?.AddOrUpdateBot(mNetworkConnection.Callsign, dto, mCancellationToken.Token)!;
                        }).ContinueWith(t =>
                        {
                            if (t.IsFaulted)
                            {
                                ErrorMessage = string.Join(",",
                                    t.Exception.InnerExceptions.Select(exception => exception.Message));
                                mNetworkConnection?.Disconnect();
                                NativeAudio.EmitSound(SoundType.Error);
                            }
                        }, mCancellationToken.Token);
                    }
                }
                catch (TaskCanceledException)
                {
                    // ignored
                }
                catch (Exception ex)
                {
                    ErrorMessage = ex.Message;
                    mNetworkConnection?.Disconnect();
                    NativeAudio.EmitSound(SoundType.Error);
                }
            }
        }
        catch (Exception ex)
        {
            Dispatcher.UIThread.Post(() =>
            {
                Wind = null;
                Altimeter = null;
                Metar = null;
                ErrorMessage = ex.Message;
            });
        }
    }

    /// <summary>
    /// Publishes the current ATIS information to connected websocket clients.
    /// </summary>
    /// <param name="session">The connected client to publish the data to. If omitted or null the data is broadcast to all connected clients.</param>
    /// <returns>A task.</returns>
    public async Task PublishAtisToWebsocket(WebSocketSession? session = null)
    {
        var atis = new AtisMessage
        {
            Value = new AtisMessage.AtisMessageValue(mAtisStation.Identifier, mAtisStation.AtisType, AtisLetter, Metar?.Trim(),
                            Wind?.Trim(), Altimeter?.Trim(), mAtisStation.TextAtis, IsNewAtis, NetworkConnectionStatus is NetworkConnectionStatus.Connected or NetworkConnectionStatus.Observer)
        };

        await mWebsocketService.SendAtisMessage(session, atis);
    }

    private async Task PublishAtisToHub()
    {
        await mAtisHubConnection.PublishAtis(new AtisHubDto(mAtisStation.Identifier, mAtisStation.AtisType,
            AtisLetter, Metar?.Trim(), Wind?.Trim(), Altimeter?.Trim()));

        if (!mIsPublishAtisTriggeredInitially)
        {
            mIsPublishAtisTriggeredInitially = true;

            // ReSharper disable once AsyncVoidLambda
            mPublishAtisTimer = Observable.Interval(TimeSpan.FromMinutes(3)).Subscribe(async _ =>
            {
                await mAtisHubConnection.PublishAtis(new AtisHubDto(mAtisStation.Identifier, mAtisStation.AtisType,
                    AtisLetter, Metar?.Trim(), Wind?.Trim(), Altimeter?.Trim()));
            });
        }
    }

    private async Task HandleSelectedAtisPresetChanged(AtisPreset? preset)
    {
        try
        {
            if (preset == null)
                return;

            if (preset != mPreviousAtisPreset)
            {
                SelectedAtisPreset = preset;
                mPreviousAtisPreset = preset;

                AirportConditionsFreeText = SelectedAtisPreset.AirportConditions ?? "";
                NotamsFreeText = SelectedAtisPreset.Notams ?? "";

                HasUnsavedNotams = false;
                HasUnsavedAirportConditions = false;

                if (NetworkConnectionStatus != NetworkConnectionStatus.Connected || mNetworkConnection == null)
                    return;

                var atisBuilder = await mAtisBuilder.BuildAtis(mAtisStation, SelectedAtisPreset, AtisLetter, null,
                    mCancellationToken.Token);

                await PublishAtisToHub();
                await PublishAtisToWebsocket();
                await mAtisBuilder.UpdateIds(mAtisStation, SelectedAtisPreset, AtisLetter, mCancellationToken.Token);

                if (mAtisStation.AtisVoice.UseTextToSpeech)
                {
                    // Cancel previous request
                    await mCancellationToken.CancelAsync();
                    mCancellationToken.Dispose();
                    mCancellationToken = new CancellationTokenSource();

                    if (atisBuilder.AudioBytes != null)
                    {
                        await Task.Run(async () =>
                        {
                            var dto = AtisBotUtils.AddBotRequest(atisBuilder.AudioBytes, mAtisStation.Frequency,
                                mAtisStationAirport.Latitude, mAtisStationAirport.Longitude, 100);
                            await mVoiceServerConnection?.AddOrUpdateBot(mNetworkConnection.Callsign, dto,
                                mCancellationToken.Token)!;
                        }, mCancellationToken.Token);
                    }
                }
                else
                {
                    mAtisStation.TextAtis = atisBuilder.TextAtis?.ToUpperInvariant();
                }
            }
        }
        catch (OperationCanceledException)
        {
        }
        catch (Exception e)
        {
            Dispatcher.UIThread.Post(() =>
            {
                Wind = null;
                Altimeter = null;
                Metar = null;
                ErrorMessage = e.Message;
            });
        }
    }

    private async void HandleIsNewAtisChanged(bool isNewAtis)
    {
        await PublishAtisToWebsocket();
    }

    private async void HandleAtisLetterChanged(char atisLetter)
    {
        try
        {
            if (!mAtisStation.AtisVoice.UseTextToSpeech)
                return;

            if (NetworkConnectionStatus != NetworkConnectionStatus.Connected)
                return;

            if (SelectedAtisPreset == null)
                return;

            if (mNetworkConnection == null || mVoiceServerConnection == null)
                return;

            // Cancel previous request
            await mCancellationToken.CancelAsync();
            mCancellationToken.Dispose();
            mCancellationToken = new CancellationTokenSource();

            await Task.Run(async () =>
            {
                try
                {
                    var atisBuilder = await mAtisBuilder.BuildAtis(mAtisStation, SelectedAtisPreset, atisLetter,
                        null, mCancellationToken.Token);

                    mAtisStation.TextAtis = atisBuilder.TextAtis?.ToUpperInvariant();

                    mNetworkConnection?.SendSubscriberNotification(AtisLetter);
                    await mAtisBuilder.UpdateIds(mAtisStation, SelectedAtisPreset, AtisLetter,
                        mCancellationToken.Token);
                    await PublishAtisToHub();
                    await PublishAtisToWebsocket();

                    if (atisBuilder.AudioBytes != null && mNetworkConnection != null)
                    {
                        var dto = AtisBotUtils.AddBotRequest(atisBuilder.AudioBytes, mAtisStation.Frequency,
                            mAtisStationAirport.Latitude, mAtisStationAirport.Longitude, 100);
                        mVoiceServerConnection?.AddOrUpdateBot(mNetworkConnection.Callsign, dto,
                            mCancellationToken.Token);
                    }
                }
                catch (OperationCanceledException)
                {
                }
                catch (Exception ex)
                {
                    Dispatcher.UIThread.Post(() => { ErrorMessage = ex.Message; });
                }

            }, mCancellationToken.Token);
        }
        catch (OperationCanceledException)
        {
            // ignored
        }
        catch (Exception e)
        {
            Dispatcher.UIThread.Post(() =>
            {
                Wind = null;
                Altimeter = null;
                Metar = null;
                ErrorMessage = e.Message;
            });
        }
    }

    private async void OnGetAtisReceived(object? sender, GetAtisReceived args)
    {
        // A null station means all stations were requested.
        if (!string.IsNullOrEmpty(args.Station) && args.Station != mAtisStation.Identifier)
        {
            return;
        }

        await PublishAtisToWebsocket(args.Session);
    }

    private void OnAcknowledgeAtisUpdateReceived(object? sender, AcknowledgeAtisUpdateReceived e)
    {
        if (!string.IsNullOrEmpty(e.Station) && e.Station != mAtisStation.Identifier)
        {
            return;
        }

        HandleAcknowledgeAtisUpdate();
    }

    private void OnGetNetworkStatusReceived(object? sender, GetNetworkStatusReceived e)
    {
        if (!string.IsNullOrEmpty(e.Station) && e.Station != mAtisStation.Identifier)
        {
            return;
        }

        mWebsocketService.SendNetworkConnectedStatusMessage(e.Session, new NetworkConnectionStatusMessage
        {
            Value = new NetworkConnectionStatusMessage.NetworkConnectionStatusValue
            {
                Status = NetworkConnectionStatus,
                Station = mAtisStation.Identifier
            }
        });
    }

    private void HandleAcknowledgeAtisUpdate()
    {
        if (IsNewAtis)
        {
            IsNewAtis = false;
        }
    }

    private void AcknowledgeOrIncrementAtisLetter()
    {
        if (IsNewAtis)
        {
            IsNewAtis = false;
            return;
        }

        AtisLetter++;
        if (AtisLetter > 'Z')
            AtisLetter = 'A';
    }

    private void DecrementAtisLetter()
    {
        AtisLetter--;
        if (AtisLetter < 'A')
            AtisLetter = 'Z';
    }

    public void Disconnect()
    {
        mNetworkConnection?.Disconnect();
        NetworkConnectionStatus = NetworkConnectionStatus.Disconnected;
    }
}<|MERGE_RESOLUTION|>--- conflicted
+++ resolved
@@ -353,7 +353,7 @@
                     Wind = null;
                     Altimeter = null;
                     Metar = null;
-                    NetworkConnectionStatus = NetworkConnectionStatus.Disconnected; 
+                    NetworkConnectionStatus = NetworkConnectionStatus.Disconnected;
                 });
             }
         });
@@ -757,12 +757,8 @@
             if (mVoiceServerConnection == null || mNetworkConnection == null)
                 return;
 
-<<<<<<< HEAD
-            if (NetworkConnectionStatus != NetworkConnectionStatus.Connected)
-=======
             if (NetworkConnectionStatus == NetworkConnectionStatus.Disconnected ||
                 NetworkConnectionStatus == NetworkConnectionStatus.Observer)
->>>>>>> 8e3d55ba
                 return;
 
             if (SelectedAtisPreset == null)
