--- conflicted
+++ resolved
@@ -3,11 +3,8 @@
 using Avalonia.Platform;
 using System.Linq;
 using Vatsim.Vatis.Config;
-<<<<<<< HEAD
 using Vatsim.Vatis.Ui.Dialogs;
-=======
 using Vatsim.Vatis.Ui.Profiles;
->>>>>>> 26d63f65
 
 namespace Vatsim.Vatis.Ui.Services;
 public class WindowLocationService : IWindowLocationService
@@ -70,15 +67,9 @@
             mLeft = mAppConfig.CompactWindowPosition.X;
             mTop = mAppConfig.CompactWindowPosition.Y;
         }
-<<<<<<< HEAD
-        else if (window.GetType() == typeof(VoiceRecordAtisDialog))
-        {
-            if (mAppConfig.VoiceRecordAtisDialogWindowPosition == null)
-=======
         else if (window.GetType() == typeof(ProfileListDialog))
         {
             if (mAppConfig.ProfileListDialogWindowPosition == null)
->>>>>>> 26d63f65
             {
                 // No settings found to restore, so center the window on the primary screen.
                 var primaryScreen = window.Screens.Primary;
@@ -91,21 +82,34 @@
                 mLeft = centeredLeft;
                 mTop = centeredTop;
 
-<<<<<<< HEAD
+                mAppConfig.ProfileListDialogWindowPosition = new WindowPosition(centeredLeft, centeredTop);
+                mAppConfig.SaveConfig();
+                return;
+            }
+            mLeft = mAppConfig.ProfileListDialogWindowPosition.X;
+            mTop = mAppConfig.ProfileListDialogWindowPosition.Y;
+        }
+        else if (window.GetType() == typeof(VoiceRecordAtisDialog))
+        {
+            if (mAppConfig.VoiceRecordAtisDialogWindowPosition == null)
+            {
+                // No settings found to restore, so center the window on the primary screen.
+                var primaryScreen = window.Screens.Primary;
+                if (primaryScreen == null) return;
+                var screenWorkingArea = primaryScreen.WorkingArea;
+
+                var centeredLeft = (int)(screenWorkingArea.X + ((screenWorkingArea.Width - window.Width) / 2));
+                var centeredTop = (int)(screenWorkingArea.Y + ((screenWorkingArea.Height - window.Height) / 2));
+
+                mLeft = centeredLeft;
+                mTop = centeredTop;
+
                 mAppConfig.VoiceRecordAtisDialogWindowPosition = new WindowPosition(centeredLeft, centeredTop);
                 mAppConfig.SaveConfig();
                 return;
             }
             mLeft = mAppConfig.VoiceRecordAtisDialogWindowPosition.X;
             mTop = mAppConfig.VoiceRecordAtisDialogWindowPosition.Y;
-=======
-                mAppConfig.ProfileListDialogWindowPosition = new WindowPosition(centeredLeft, centeredTop);
-                mAppConfig.SaveConfig();
-                return;
-            }
-            mLeft = mAppConfig.ProfileListDialogWindowPosition.X;
-            mTop = mAppConfig.ProfileListDialogWindowPosition.Y;
->>>>>>> 26d63f65
         }
 
         if (mLeft is null || mTop is null)
@@ -152,15 +156,14 @@
             mAppConfig.CompactWindowPosition = savedPosition;
             mAppConfig.SaveConfig();
         }
-<<<<<<< HEAD
+        else if (window.GetType() == typeof(ProfileListDialog))
+        {
+            mAppConfig.ProfileListDialogWindowPosition = savedPosition;
+            mAppConfig.SaveConfig();
+        }
         else if (window.GetType() == typeof(VoiceRecordAtisDialog))
         {
             mAppConfig.VoiceRecordAtisDialogWindowPosition = savedPosition;
-=======
-        else if (window.GetType() == typeof(ProfileListDialog))
-        {
-            mAppConfig.ProfileListDialogWindowPosition = savedPosition;
->>>>>>> 26d63f65
             mAppConfig.SaveConfig();
         }
     }
