<<<<<<< HEAD
﻿// <copyright file="CloudChunkDecoder.cs" company="Afonso Dutra Nogueira Filho">
// Copyright (c) Afonso Dutra Nogueira Filho. All rights reserved.
// Licensed under the GPLv3 license. See LICENSE file in the project root for full license information.
// https://github.com/afonsoft/metar-decoder
// </copyright>

using System.Collections.Generic;
=======
﻿using System.Collections.Generic;
>>>>>>> 4ff7cd13
using System.Linq;
using System.Text.RegularExpressions;
using Vatsim.Vatis.Weather.Decoder.ChunkDecoder.Abstract;
using Vatsim.Vatis.Weather.Decoder.Entity;
using Vatsim.Vatis.Weather.Decoder.Exception;

namespace Vatsim.Vatis.Weather.Decoder.ChunkDecoder;

/// <summary>
/// Decodes cloud-related information from METAR weather reports.
/// </summary>
/// <remarks>
/// The <see cref="CloudChunkDecoder"/> class is responsible for interpreting and extracting cloud-specific data elements from a METAR weather observation, including cloud layers, coverage, altitude, and related parameters.
/// </remarks>
public sealed class CloudChunkDecoder : MetarChunkDecoder
{
    private const string CeilingParameterName = "Ceiling";
    private const string CloudsParameterName = "Clouds";
    private const string NoCloudRegexPattern = "(NSC|NCD|CLR|SKC)";
    private const string LayerRegexPattern = "(VV|FEW|SCT|BKN|OVC|///)([0-9]{3}|///)(CB|TCU|///)?";

<<<<<<< HEAD
    /// <summary>
    /// Retrieves the regular expression pattern associated with the <see cref="CloudChunkDecoder"/> class.
    /// </summary>
    /// <returns>A string representing the regular expression pattern for decoding cloud-related METAR data.</returns>
=======
>>>>>>> 4ff7cd13
    public override string GetRegex()
    {
        return
            $"^({NoCloudRegexPattern}|({LayerRegexPattern})( {LayerRegexPattern})?( {LayerRegexPattern})?( {LayerRegexPattern})?)( )";
    }

<<<<<<< HEAD
    /// <summary>
    /// Parses the remaining METAR data and extracts cloud information using the <see cref="CloudChunkDecoder"/> class.
    /// </summary>
    /// <param name="remainingMetar">The remaining METAR string to be parsed for cloud information.</param>
    /// <param name="withCavok">A boolean indicating whether to interpret "CAVOK" as a valid cloud condition.</param>
    /// <returns>A dictionary containing parsed cloud-related data, structured as key-value pairs.</returns>
    /// <exception cref="MetarChunkDecoderException">Thrown when the cloud information in the METAR data has an invalid format.</exception>
=======
    private static CloudLayer? CalculateCeiling(List<CloudLayer> layers)
    {
        var ceiling = layers
            .Where(n => n.BaseHeight != null &&
                    n.BaseHeight.ActualValue > 0 &&
                    (n.Amount == CloudLayer.CloudAmount.Overcast ||
                     n.Amount == CloudLayer.CloudAmount.Broken))
            .OrderBy(n => n.BaseHeight?.ActualValue)
            .FirstOrDefault();

        return ceiling;
    }

>>>>>>> 4ff7cd13
    public override Dictionary<string, object> Parse(string remainingMetar, bool withCavok = false)
    {
        var consumed = Consume(remainingMetar);
        var found = consumed.Value;
        var newRemainingMetar = consumed.Key;
        var result = new Dictionary<string, object?>();
        var layers = new List<CloudLayer>();

        if (found.Count <= 1 && !withCavok)
        {
            throw new MetarChunkDecoderException(
                remainingMetar,
                newRemainingMetar,
                MetarChunkDecoderException.Messages.CloudsInformationBadFormat);
        }

        if (Regex.IsMatch(found[0].Value, NoCloudRegexPattern))
        {
            var layer = new CloudLayer();
            layer.Amount = found[0].Value.Trim() switch
            {
                "NSC" => CloudLayer.CloudAmount.NoSignificantClouds,
                "NCD" => CloudLayer.CloudAmount.NoCloudsDetected,
                "CLR" => CloudLayer.CloudAmount.Clear,
                "SKC" => CloudLayer.CloudAmount.SkyClear,
                _ => layer.Amount,
            };
            layers.Add(layer);
        }

        // there are clouds, handle cloud layers and visibility
        else if (found.Count > 2 && string.IsNullOrEmpty(found[2].Value))
        {
            for (var i = 3; i <= 15; i += 4)
            {
                if (!string.IsNullOrEmpty(found[i].Value))
                {
                    var layer = new CloudLayer();
                    var layerHeight = Value.ToInt(found[i + 2].Value);

                    layer.Amount = found[i + 1].Value switch
                    {
                        "FEW" => CloudLayer.CloudAmount.Few,
                        "SCT" => CloudLayer.CloudAmount.Scattered,
                        "BKN" => CloudLayer.CloudAmount.Broken,
                        "OVC" => CloudLayer.CloudAmount.Overcast,
                        "VV" => CloudLayer.CloudAmount.VerticalVisibility,
                        _ => layer.Amount,
                    };

                    if (layerHeight.HasValue)
                    {
                        layer.BaseHeight = new Value(layerHeight.Value, Value.Unit.Feet);
                    }

                    layer.Type = found[i + 3].Value switch
                    {
                        "CB" => CloudLayer.CloudType.Cumulonimbus,
                        "TCU" => CloudLayer.CloudType.ToweringCumulus,
                        "///" => CloudLayer.CloudType.CannotMeasure,
                        _ => layer.Type,
                    };

                    layers.Add(layer);
                }
            }
        }

<<<<<<< HEAD
=======
        result.Add(CeilingParameterName, CalculateCeiling(layers));
>>>>>>> 4ff7cd13
        result.Add(CloudsParameterName, layers);
        return GetResults(newRemainingMetar, result);
    }
}<|MERGE_RESOLUTION|>--- conflicted
+++ resolved
@@ -1,14 +1,10 @@
-<<<<<<< HEAD
-﻿// <copyright file="CloudChunkDecoder.cs" company="Afonso Dutra Nogueira Filho">
+// <copyright file="CloudChunkDecoder.cs" company="Afonso Dutra Nogueira Filho">
 // Copyright (c) Afonso Dutra Nogueira Filho. All rights reserved.
 // Licensed under the GPLv3 license. See LICENSE file in the project root for full license information.
 // https://github.com/afonsoft/metar-decoder
 // </copyright>
 
 using System.Collections.Generic;
-=======
-﻿using System.Collections.Generic;
->>>>>>> 4ff7cd13
 using System.Linq;
 using System.Text.RegularExpressions;
 using Vatsim.Vatis.Weather.Decoder.ChunkDecoder.Abstract;
@@ -30,20 +26,16 @@
     private const string NoCloudRegexPattern = "(NSC|NCD|CLR|SKC)";
     private const string LayerRegexPattern = "(VV|FEW|SCT|BKN|OVC|///)([0-9]{3}|///)(CB|TCU|///)?";
 
-<<<<<<< HEAD
     /// <summary>
     /// Retrieves the regular expression pattern associated with the <see cref="CloudChunkDecoder"/> class.
     /// </summary>
     /// <returns>A string representing the regular expression pattern for decoding cloud-related METAR data.</returns>
-=======
->>>>>>> 4ff7cd13
     public override string GetRegex()
     {
         return
             $"^({NoCloudRegexPattern}|({LayerRegexPattern})( {LayerRegexPattern})?( {LayerRegexPattern})?( {LayerRegexPattern})?)( )";
     }
 
-<<<<<<< HEAD
     /// <summary>
     /// Parses the remaining METAR data and extracts cloud information using the <see cref="CloudChunkDecoder"/> class.
     /// </summary>
@@ -51,21 +43,6 @@
     /// <param name="withCavok">A boolean indicating whether to interpret "CAVOK" as a valid cloud condition.</param>
     /// <returns>A dictionary containing parsed cloud-related data, structured as key-value pairs.</returns>
     /// <exception cref="MetarChunkDecoderException">Thrown when the cloud information in the METAR data has an invalid format.</exception>
-=======
-    private static CloudLayer? CalculateCeiling(List<CloudLayer> layers)
-    {
-        var ceiling = layers
-            .Where(n => n.BaseHeight != null &&
-                    n.BaseHeight.ActualValue > 0 &&
-                    (n.Amount == CloudLayer.CloudAmount.Overcast ||
-                     n.Amount == CloudLayer.CloudAmount.Broken))
-            .OrderBy(n => n.BaseHeight?.ActualValue)
-            .FirstOrDefault();
-
-        return ceiling;
-    }
-
->>>>>>> 4ff7cd13
     public override Dictionary<string, object> Parse(string remainingMetar, bool withCavok = false)
     {
         var consumed = Consume(remainingMetar);
@@ -134,10 +111,6 @@
             }
         }
 
-<<<<<<< HEAD
-=======
-        result.Add(CeilingParameterName, CalculateCeiling(layers));
->>>>>>> 4ff7cd13
         result.Add(CloudsParameterName, layers);
         return GetResults(newRemainingMetar, result);
     }
