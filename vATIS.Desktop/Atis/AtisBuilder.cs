--- conflicted
+++ resolved
@@ -45,13 +45,8 @@
         ArgumentNullException.ThrowIfNull(station);
         ArgumentNullException.ThrowIfNull(preset);
         ArgumentNullException.ThrowIfNull(decodedMetar);
-<<<<<<< HEAD
         
         var airportData = mNavDataRepository?.GetAirport(station.Identifier) ??
-=======
-
-        var airportData = _navDataRepository?.GetAirport(station.Identifier) ??
->>>>>>> 14f459d4
                           throw new AtisBuilderException($"{station.Identifier} not found in airport database.");
 
         var variables = await ParseNodesFromMetar(station, preset, decodedMetar, airportData, currentAtisLetter);
@@ -71,7 +66,7 @@
         ArgumentNullException.ThrowIfNull(preset);
         ArgumentNullException.ThrowIfNull(decodedMetar);
 
-        var airportData = mNavDataRepository?.GetAirport(station.Identifier) ??
+        var airportData = _navDataRepository?.GetAirport(station.Identifier) ??
                           throw new AtisBuilderException($"{station.Identifier} not found in airport database.");
         
         var variables = await ParseNodesFromMetar(station, preset, decodedMetar, airportData, currentAtisLetter);
