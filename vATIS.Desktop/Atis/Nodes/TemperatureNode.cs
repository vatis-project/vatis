--- conflicted
+++ resolved
@@ -30,7 +30,9 @@
         if (format == null)
             return "";
 
-<<<<<<< HEAD
+        // handle {prefix_symbol}
+        format = Regex.Replace(format, @"\{prefix_symbol\}", value.ActualValue < 0 ? "-" : "+", RegexOptions.IgnoreCase);
+
         // Parse the input format using regex to match patterns like {temp}, {temp:##}, {temp:##M}, or {temp:M}
         var match = Regex.Match(format, @"\{temp(?::(?<format>#*M?))?\}");
         if (!match.Success)
@@ -66,17 +68,10 @@
             formattedValue = Math.Abs(value.ActualValue).ToString(formatString);
         }
 
-        return formattedValue;
-=======
-        if (Station == null)
-            return "";
-
-        format = Regex.Replace(format, "{temp}", string.Concat(value.ActualValue < 0 && Station.IsFaaAtis ? "M" : "",
-            Math.Abs(value.ActualValue).ToString("00")), RegexOptions.IgnoreCase);
-        format = Regex.Replace(format, "{prefix_symbol}", value.ActualValue < 0 ? "-" : "+", RegexOptions.IgnoreCase);
+        // Replace the {dewpoint} variable in the format string with the formatted value
+        format = format.Replace(match.Value, formattedValue);
 
         return format;
->>>>>>> 206991d7
     }
 
     public override string ParseVoiceVariables(Value node, string? format)
