﻿using System;
using System.Collections.Generic;
using System.Linq;
using System.Text.RegularExpressions;
using Vatsim.Vatis.Atis.Extensions;
using Vatsim.Vatis.Weather.Decoder.Entity;

namespace Vatsim.Vatis.Atis.Nodes;
public class CloudNode : BaseNode<CloudLayer>
{
<<<<<<< HEAD
=======
    private CloudLayer? _ceilingLayer;

>>>>>>> 50901a2b
    public override void Parse(DecodedMetar metar)
    {
        Parse(metar.Clouds, metar.Ceiling);
    }

    private void Parse(List<CloudLayer> cloudLayers, CloudLayer? ceiling)
    {
        ArgumentNullException.ThrowIfNull(Station);

        var voiceAtis = new List<string>();
        var textAtis = new List<string>();

<<<<<<< HEAD
=======
        _ceilingLayer = cloudLayers
            .Where(n => n.BaseHeight?.ActualValue > 0 &&
                        n.Amount is CloudLayer.CloudAmount.Overcast or CloudLayer.CloudAmount.Broken)
            .Select(n => n)
            .OrderBy(n => n.BaseHeight?.ActualValue)
            .FirstOrDefault();

>>>>>>> 50901a2b
        foreach (var layer in cloudLayers)
        {
            voiceAtis.Add(FormatCloudsVoice(layer, ceiling));
            textAtis.Add(FormatCloudsText(layer));
        }

        var voiceTemplate = Station.AtisFormat.Clouds.Template.Voice;
        var textTemplate = Station.AtisFormat.Clouds.Template.Text;

        if (voiceTemplate != null)
        {
            VoiceAtis = voiceAtis.Count > 0
                ? Regex.Replace(voiceTemplate, "{clouds}", string.Join(", ", voiceAtis).Trim(',').Trim(' '),
                    RegexOptions.IgnoreCase)
                : string.Empty;
        }

        if (textTemplate != null)
        {
            TextAtis = textAtis.Count > 0
                ? Regex.Replace(textTemplate, "{clouds}", string.Join(" ", textAtis).Trim(' '),
                    RegexOptions.IgnoreCase)
                : string.Empty;
        }
    }

    private string FormatCloudsText(CloudLayer layer)
    {
        ArgumentNullException.ThrowIfNull(Station);

        if (Station.AtisFormat.Clouds.Types.TryGetValue(AmountToString(layer.Amount), out var value))
        {
            var template = value.Text;

            if (layer.Type == CloudLayer.CloudType.CannotMeasure || layer.BaseHeight == null)
            {
                template = Regex.Replace(template, "{altitude}",
                    $" {Station.AtisFormat.Clouds.UndeterminedLayerAltitude.Text} ",
                    RegexOptions.IgnoreCase);
            }
            else
            {
                var height = (int)layer.BaseHeight.ActualValue;

                if (Station.AtisFormat.Clouds.ConvertToMetric)
                    height *= 30;
                else if (Station.AtisFormat.Clouds.IsAltitudeInHundreds)
                    height *= 100;

                // Match {altitude} or {altitude:N}, where N is the number of digits
                template = Regex.Replace(
                    template,
                    @"\{altitude(?::(\d+))?\}",
                    match =>
                    {
                        var minDigits = 3;
                        if (int.TryParse(match.Groups[1].Value, out var specifiedDigits))
                        {
                            minDigits = specifiedDigits;
                        }
                        return height.ToString(new string('0', minDigits));
                    },
                    RegexOptions.IgnoreCase
                );
            }

            template = layer.Type != CloudLayer.CloudType.None
                ? Regex.Replace(template, "{convective}", TypeToString(layer.Type), RegexOptions.IgnoreCase)
                : Regex.Replace(template, "{convective}", "", RegexOptions.IgnoreCase);

            return template.Trim().ToUpperInvariant();
        }

        return "";
    }

    private string FormatCloudsVoice(CloudLayer layer, CloudLayer? ceiling)
    {
        ArgumentNullException.ThrowIfNull(Station);

        if (Station.AtisFormat.Clouds.Types.TryGetValue(AmountToString(layer.Amount), out var value))
        {
            var template = value.Voice;

            if (layer.Type == CloudLayer.CloudType.CannotMeasure || layer.BaseHeight == null)
            {
                template = Regex.Replace(template, "{altitude}",
                    $" {Station.AtisFormat.Clouds.UndeterminedLayerAltitude.Voice} ", RegexOptions.IgnoreCase);
            }
            else
            {
                var height = (int)layer.BaseHeight.ActualValue;
                height *= Station.AtisFormat.Clouds.ConvertToMetric ? 30 : 100;
                template = Regex.Replace(template, "{altitude}",
                    Station.AtisFormat.Clouds.ConvertToMetric
                        ? (height < 1000 ? $" {height.ToGroupForm()} " : $" {height.ToWordString()} ") + " meters "
                        : $" {height.ToWordString()} ", RegexOptions.IgnoreCase);
            }

            template = Regex.Replace(template, "{convective}",
                layer.Type != CloudLayer.CloudType.None
                    ? Station.AtisFormat.Clouds.ConvectiveTypes.GetValueOrDefault(TypeToString(layer.Type), "")
                    : "", RegexOptions.IgnoreCase);

<<<<<<< HEAD
            return Station.AtisFormat.Clouds.IdentifyCeilingLayer && layer == ceiling
=======
            return Station.AtisFormat.Clouds.IdentifyCeilingLayer && layer == _ceilingLayer
>>>>>>> 50901a2b
                ? "ceiling " + template.Trim().ToUpperInvariant()
                : template.Trim().ToUpperInvariant();
        }

        return "";
    }

    private static string TypeToString(CloudLayer.CloudType type)
    {
        return type switch
        {
            CloudLayer.CloudType.Cumulonimbus => "CB",
            CloudLayer.CloudType.ToweringCumulus => "TCU",
            CloudLayer.CloudType.CannotMeasure => "///",
            CloudLayer.CloudType.None => "",
            _ => throw new ArgumentOutOfRangeException(nameof(type), type, @"Unknown CloudType")
        };
    }

    private static string AmountToString(CloudLayer.CloudAmount amount)
    {
        return amount switch
        {
            CloudLayer.CloudAmount.None => "",
            CloudLayer.CloudAmount.Few => "FEW",
            CloudLayer.CloudAmount.Broken => "BKN",
            CloudLayer.CloudAmount.Scattered => "SCT",
            CloudLayer.CloudAmount.Overcast => "OVC",
            CloudLayer.CloudAmount.VerticalVisibility => "VV",
            CloudLayer.CloudAmount.NoSignificantClouds => "NSC",
            CloudLayer.CloudAmount.NoCloudsDetected => "NCD",
            CloudLayer.CloudAmount.Clear => "CLR",
            CloudLayer.CloudAmount.SkyClear => "SKC",
            _ => throw new ArgumentOutOfRangeException(nameof(amount), amount, @"Unknown CloudAmount")
        };
    }

    public override string ParseTextVariables(CloudLayer value, string? format)
    {
        throw new NotImplementedException();
    }

    public override string ParseVoiceVariables(CloudLayer node, string? format)
    {
        throw new NotImplementedException();
    }
}<|MERGE_RESOLUTION|>--- conflicted
+++ resolved
@@ -8,11 +8,6 @@
 namespace Vatsim.Vatis.Atis.Nodes;
 public class CloudNode : BaseNode<CloudLayer>
 {
-<<<<<<< HEAD
-=======
-    private CloudLayer? _ceilingLayer;
-
->>>>>>> 50901a2b
     public override void Parse(DecodedMetar metar)
     {
         Parse(metar.Clouds, metar.Ceiling);
@@ -25,16 +20,6 @@
         var voiceAtis = new List<string>();
         var textAtis = new List<string>();
 
-<<<<<<< HEAD
-=======
-        _ceilingLayer = cloudLayers
-            .Where(n => n.BaseHeight?.ActualValue > 0 &&
-                        n.Amount is CloudLayer.CloudAmount.Overcast or CloudLayer.CloudAmount.Broken)
-            .Select(n => n)
-            .OrderBy(n => n.BaseHeight?.ActualValue)
-            .FirstOrDefault();
-
->>>>>>> 50901a2b
         foreach (var layer in cloudLayers)
         {
             voiceAtis.Add(FormatCloudsVoice(layer, ceiling));
@@ -139,11 +124,7 @@
                     ? Station.AtisFormat.Clouds.ConvectiveTypes.GetValueOrDefault(TypeToString(layer.Type), "")
                     : "", RegexOptions.IgnoreCase);
 
-<<<<<<< HEAD
             return Station.AtisFormat.Clouds.IdentifyCeilingLayer && layer == ceiling
-=======
-            return Station.AtisFormat.Clouds.IdentifyCeilingLayer && layer == _ceilingLayer
->>>>>>> 50901a2b
                 ? "ceiling " + template.Trim().ToUpperInvariant()
                 : template.Trim().ToUpperInvariant();
         }
