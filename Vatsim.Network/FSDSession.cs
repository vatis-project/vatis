--- conflicted
+++ resolved
@@ -9,124 +9,6 @@
 
 public class FsdSession
 {
-<<<<<<< HEAD
-    public class FsdSession
-    {
-        private const int SERVER_AUTH_CHALLENGE_INTERVAL = 60000;
-        private const int SERVER_AUTH_CHALLENGE_RESPONSE_WINDOW = 30000;
-
-        public event EventHandler<NetworkEventArgs> NetworkConnected = delegate { };
-        public event EventHandler<NetworkEventArgs> NetworkDisconnected = delegate { };
-        public event EventHandler<NetworkEventArgs> NetworkConnectionFailed = delegate { };
-        public event EventHandler<NetworkErrorEventArgs> NetworkError = delegate { };
-        public event EventHandler<DataReceivedEventArgs<PDUATCPosition>> AtcPositionReceived = delegate { };
-        public event EventHandler<DataReceivedEventArgs<PDUPilotPosition>> PilotPositionReceived = delegate { };
-        public event EventHandler<DataReceivedEventArgs<PDUFastPilotPosition>> FastPilotPositionReceived = delegate { };
-        public event EventHandler<DataReceivedEventArgs<PDUSecondaryVisCenter>> SecondaryVisCenterReceived = delegate { };
-        public event EventHandler<DataReceivedEventArgs<PDUClientIdentification>> ClientIdentificationReceived = delegate { };
-        public event EventHandler<DataReceivedEventArgs<PDUServerIdentification>> ServerIdentificationReceived = delegate { };
-        public event EventHandler<DataReceivedEventArgs<PDUAddATC>> AddAtcReceived = delegate { };
-        public event EventHandler<DataReceivedEventArgs<PDUDeleteATC>> DeleteAtcReceived = delegate { };
-        public event EventHandler<DataReceivedEventArgs<PDUAddPilot>> AddPilotReceived = delegate { };
-        public event EventHandler<DataReceivedEventArgs<PDUDeletePilot>> DeletePilotReceived = delegate { };
-        public event EventHandler<DataReceivedEventArgs<PDUTextMessage>> TextMessageReceived = delegate { };
-        public event EventHandler<DataReceivedEventArgs<PDUATCMessage>> AtcMessageReceived = delegate { };
-        public event EventHandler<DataReceivedEventArgs<PDURadioMessage>> RadioMessageReceived = delegate { };
-        public event EventHandler<DataReceivedEventArgs<PDUBroadcastMessage>> BroadcastMessageReceived = delegate { };
-        public event EventHandler<DataReceivedEventArgs<PDUWallop>> WallopReceived = delegate { };
-        public event EventHandler<DataReceivedEventArgs<PDUWeatherProfileRequest>> WeatherProfileRequestReceived = delegate { };
-        public event EventHandler<DataReceivedEventArgs<PDUWindData>> WindDataReceived = delegate { };
-        public event EventHandler<DataReceivedEventArgs<PDUTemperatureData>> TemperatureDataReceived = delegate { };
-        public event EventHandler<DataReceivedEventArgs<PDUCloudData>> CloudDataReceived = delegate { };
-        public event EventHandler<DataReceivedEventArgs<PDUHandoffCancelled>> HandoffCancelledReceived = delegate { };
-        public event EventHandler<DataReceivedEventArgs<PDUFlightStrip>> FlightStripReceived = delegate { };
-        public event EventHandler<DataReceivedEventArgs<PDUPushToDepartureList>> PushToDepartureListReceived = delegate { };
-        public event EventHandler<DataReceivedEventArgs<PDUPointout>> PointoutReceived = delegate { };
-        public event EventHandler<DataReceivedEventArgs<PDUIHaveTarget>> IHaveTargetReceived = delegate { };
-        public event EventHandler<DataReceivedEventArgs<PDUSharedState>> SharedStateReceived = delegate { };
-        public event EventHandler<DataReceivedEventArgs<PDULandLineCommand>> LandLineCommandReceived = delegate { };
-        public event EventHandler<DataReceivedEventArgs<PDUPlaneInfoRequest>> PlaneInfoRequestReceived = delegate { };
-        public event EventHandler<DataReceivedEventArgs<PDUPlaneInfoResponse>> PlaneInfoResponseReceived = delegate { };
-        public event EventHandler<DataReceivedEventArgs<PDULegacyPlaneInfoResponse>> LegacyPlaneInfoResponseReceived = delegate { };
-        public event EventHandler<DataReceivedEventArgs<PDUFlightPlan>> FlightPlanReceived = delegate { };
-        public event EventHandler<DataReceivedEventArgs<PDUFlightPlanAmendment>> FlightPlanAmendmentReceived = delegate { };
-        public event EventHandler<DataReceivedEventArgs<PDUPing>> PingReceived = delegate { };
-        public event EventHandler<DataReceivedEventArgs<PDUPong>> PongReceived = delegate { };
-        public event EventHandler<DataReceivedEventArgs<PDUHandoff>> HandoffReceived = delegate { };
-        public event EventHandler<DataReceivedEventArgs<PDUHandoffAccept>> HandoffAcceptReceived = delegate { };
-        public event EventHandler<DataReceivedEventArgs<PDUMetarRequest>> AcarsQueryReceived = delegate { };
-        public event EventHandler<DataReceivedEventArgs<PDUMetarResponse>> AcarsResponseReceived = delegate { };
-        public event EventHandler<DataReceivedEventArgs<PDUClientQuery>> ClientQueryReceived = delegate { };
-        public event EventHandler<DataReceivedEventArgs<PDUClientQueryResponse>> ClientQueryResponseReceived = delegate { };
-        public event EventHandler<DataReceivedEventArgs<PDUAuthChallenge>> AuthChallengeReceived = delegate { };
-        public event EventHandler<DataReceivedEventArgs<PDUAuthResponse>> AuthResponseReceived = delegate { };
-        public event EventHandler<DataReceivedEventArgs<PDUKillRequest>> KillRequestReceived = delegate { };
-        public event EventHandler<DataReceivedEventArgs<PDUProtocolError>> ProtocolErrorReceived = delegate { };
-        public event EventHandler<DataReceivedEventArgs<PDUVersionRequest>> VersionRequestReceived = delegate { };
-        public event EventHandler<DataReceivedEventArgs<PDUSendFastPositions>> SendFastPositionsReceived = delegate { };
-        public event EventHandler<DataReceivedEventArgs<PDUChangeServer>> ChangeServerReceived = delegate { };
-        public event EventHandler<DataReceivedEventArgs<PDUMute>> MuteReceived = delegate { };
-        public event EventHandler<RawDataEventArgs> RawDataSent = delegate { };
-        public event EventHandler<RawDataEventArgs> RawDataReceived = delegate { };
-
-        private Socket? mClientSocket;
-        private AsyncCallback? mIncomingDataCallBack;
-        private string mPartialPacket = "";
-        private string mClientAuthSessionKey = "";
-        private string mClientAuthChallengeKey = "";
-        private readonly object? mUserData;
-        private SynchronizationContext? mSyncContext;
-        private bool mChallengeServer;
-        private string mServerAuthSessionKey = string.Empty;
-        private string mServerAuthChallengeKey = string.Empty;
-        private string mLastServerAuthChallenge = string.Empty;
-        private Timer? mServerAuthTimer;
-        private string? mCurrentCallsign;
-        private readonly IClientAuth mClientAuth;
-        
-        public bool Connected => mClientSocket?.Connected ?? false;
-        public bool IgnoreUnknownPackets { get; init; }
-        public ClientProperties ClientProperties { get; set; }
-
-        private FsdSession(IClientAuth clientAuth, ClientProperties properties, object? userData,
-            SynchronizationContext? syncContext)
-        {
-            ClientProperties = properties;
-            mUserData = userData;
-            mSyncContext = syncContext;
-            mClientAuth = clientAuth;
-        }
-
-        public FsdSession(IClientAuth clientAuth, ClientProperties properties, object userData)
-            : this(clientAuth, properties, userData, null)
-        {
-        }
-
-        public FsdSession(IClientAuth clientAuth, ClientProperties properties, SynchronizationContext syncContext)
-            : this(clientAuth, properties, null, syncContext)
-        {
-        }
-
-        public FsdSession(IClientAuth clientAuth, ClientProperties properties)
-            : this(clientAuth, properties, null, null)
-        {
-        }
-
-        private void RaiseNetworkConnected()
-        {
-            if (mSyncContext != null)
-            {
-                mSyncContext.Post((_) =>
-                {
-                    NetworkConnected(this, new NetworkEventArgs(mUserData));
-                }, null);
-            }
-            else
-            {
-                NetworkConnected(this, new NetworkEventArgs(mUserData));
-            }
-        }
-=======
     private const int ServerAuthChallengeInterval = 60000;
     private const int ServerAuthChallengeResponseWindow = 30000;
 
@@ -203,27 +85,27 @@
     public bool IgnoreUnknownPackets { get; init; }
     public ClientProperties ClientProperties { get; set; }
 
-    private FsdSession(ClientProperties properties, object? userData, SynchronizationContext? syncContext)
+    private FsdSession(IClientAuth clientAuth, ClientProperties properties, object? userData,
+        SynchronizationContext? syncContext)
     {
         ClientProperties = properties;
         _userData = userData;
         _syncContext = syncContext;
-        _clientAuth = new ClientAuth();
-    }
-
-    public FsdSession(ClientProperties properties, object userData)
-        : this(properties, userData, null)
-    {
-    }
-
-    public FsdSession(ClientProperties properties, SynchronizationContext syncContext)
-        : this(properties, null, syncContext)
-    {
-    }
->>>>>>> 14f459d4
-
-    public FsdSession(ClientProperties properties)
-        : this(properties, null, null)
+        _clientAuth = clientAuth;
+    }
+
+    public FsdSession(IClientAuth clientAuth, ClientProperties properties, object userData)
+        : this(clientAuth, properties, userData, null)
+    {
+    }
+
+    public FsdSession(IClientAuth clientAuth, ClientProperties properties, SynchronizationContext syncContext)
+        : this(clientAuth, properties, null, syncContext)
+    {
+    }
+
+    public FsdSession(IClientAuth clientAuth, ClientProperties properties)
+        : this(clientAuth, properties, null, null)
     {
     }
 
